// Copyright (c) Microsoft Corporation. All rights reserved.
// Licensed under the MIT License.

#include "precomp.h"
#include "DmlDFT.h"
#include "OperatorRegistration.h"
#include "core/providers/dml/OperatorAuthorHelper/MLOperatorAuthorHelper.h"
#include "core/providers/dml/OperatorAuthorHelper/OperatorVersions.h"
#include "core/providers/dml/DmlExecutionProvider/inc/IWinmlExecutionProvider.h"
#include "core/framework/customregistry.h"
#include "onnx/defs/operator_sets.h"
#include <wrl/client.h>
#include <wrl/implements.h>
#include <mutex>
using namespace Microsoft::WRL;

namespace Dml
{

enum class SupportedTensorDataTypes : uint32_t
{
    Undefined = 1<<0,
    Float32 = 1<<1,
    UInt8 = 1<<2,
    Int8 = 1<<3,
    UInt16 = 1<<4,
    Int16 = 1<<5,
    Int32 = 1<<6,
    Int64 = 1<<7,
    String = 1<<8,
    Bool = 1<<9,
    Float16 = 1<<10,
    Float64 = 1<<11,
    UInt32 = 1<<12,
    UInt64 = 1<<13,
    Complex64 = 1<<14,
    Complex128 = 1<<15,
    Ints8to32 = UInt8|Int8|UInt16|Int16|UInt32|Int32,
    Ints32to64 = UInt32|Int32|UInt64|Int64,
    Ints8to64 = UInt8|Int8|UInt16|Int16|UInt32|Int32|UInt64|Int64,
    UInt8to64 = UInt8|UInt16|UInt32|UInt64,
    Float16to32 = Float16|Float32,
    Float16to64 = Float16|Float32|Float64,
    NumericDefault = Ints8to32|Float16to32, // Only simple numbers, not bool, complex, or string.
    Scalars8to32 = UInt8|Int8|UInt16|Int16|UInt32|Int32|Float16to32|Bool,
    AllScalars = UInt8|Int8|UInt16|Int16|UInt32|Int32|UInt64|Int64|Float16|Float32|Float64|Bool,
    Ints8Bit = UInt8|Int8,
    Ints16Bit = UInt16|Int16,
    Ints32Bit = UInt32|Int32,
    Ints64Bit = UInt64|Int64,
    All = static_cast<uint32_t>(-1),
};
DEFINE_ENUM_FLAG_OPERATORS(Dml::SupportedTensorDataTypes);

enum class DmlGraphSupport : uint32_t
{
    Supported    = 0,
    NotSupported = 1,
};
DEFINE_ENUM_FLAG_OPERATORS(DmlGraphSupport);

struct OperatorRegistrationInformation
{
    const char* operatorName;
    int sinceVersion;
    const char* domain;
    MLOperatorKernelCreateFn creationFunction;
    MLOperatorShapeInferenceFunction shapeInferenceFunction;
    bool canAliasFirstInput;

    gsl::span<char const* const> tensorTypeNames;
    gsl::span<const SupportedTensorDataTypes> supportedTensorDataTypes;
    DmlGraphSupport dmlGraphSupport;

    std::pair<std::array<const uint32_t, 4>, int> requiredConstantCpuInputs = {{}, 0};

    // For use by operators such as Sum, which may require multiple calls to DML, in which case they
    // can't be represented as nodes in an optimized graph yet.
    std::optional<uint32_t> requiredInputCountForDmlGraphSupport;

    MLOperatorSupportQueryFunction supportQueryFunction;
};

DML_OP_EXTERN_CREATION_FUNCTION(Copy);
DML_OP_EXTERN_CREATION_FUNCTION(FC);
DML_OP_EXTERN_CREATION_FUNCTION(Conv);
DML_OP_EXTERN_CREATION_FUNCTION(ConvTranspose);
DML_OP_EXTERN_CREATION_FUNCTION(ConvTransposeWithDynamicPads);
DML_OP_EXTERN_CREATION_FUNCTION(AveragePool);
DML_OP_EXTERN_CREATION_FUNCTION(GlobalAveragePool);
DML_OP_EXTERN_CREATION_FUNCTION(MaxPool);
DML_OP_EXTERN_CREATION_FUNCTION(GlobalMaxPool);
DML_OP_EXTERN_CREATION_FUNCTION(LpPool);
DML_OP_EXTERN_CREATION_FUNCTION(GlobalLpPool);
DML_OP_EXTERN_CREATION_FUNCTION(MaxRoiPool);
DML_OP_EXTERN_CREATION_FUNCTION(RoiAlign10);
DML_OP_EXTERN_CREATION_FUNCTION(InstanceNormalization);
DML_OP_EXTERN_CREATION_FUNCTION(BatchNormalization);
DML_OP_EXTERN_CREATION_FUNCTION(BatchNormalization15);
DML_OP_EXTERN_CREATION_FUNCTION(LayerNormalization);
DML_OP_EXTERN_CREATION_FUNCTION(LayerNormalization17);
DML_OP_EXTERN_CREATION_FUNCTION(LRN);
DML_OP_EXTERN_CREATION_FUNCTION(MeanVarianceNormalization);
DML_OP_EXTERN_CREATION_FUNCTION(LpNormalization);
DML_OP_EXTERN_CREATION_FUNCTION(RNN);
DML_OP_EXTERN_CREATION_FUNCTION(GRU);
DML_OP_EXTERN_CREATION_FUNCTION(LSTM);
DML_OP_EXTERN_CREATION_FUNCTION(Gather);
DML_OP_EXTERN_CREATION_FUNCTION(Flatten);
DML_OP_EXTERN_CREATION_FUNCTION(Split7);
DML_OP_EXTERN_CREATION_FUNCTION(Split11);
DML_OP_EXTERN_CREATION_FUNCTION(Split13);
DML_OP_EXTERN_CREATION_FUNCTION(Transpose);
DML_OP_EXTERN_CREATION_FUNCTION(Tile);
DML_OP_EXTERN_CREATION_FUNCTION(Concat);
DML_OP_EXTERN_CREATION_FUNCTION(Slice7);
DML_OP_EXTERN_CREATION_FUNCTION(Slice10);
DML_OP_EXTERN_CREATION_FUNCTION(Slice11);
DML_OP_EXTERN_CREATION_FUNCTION(Slice13);
DML_OP_EXTERN_CREATION_FUNCTION(Pad7);
DML_OP_EXTERN_CREATION_FUNCTION(Pad11);
DML_OP_EXTERN_CREATION_FUNCTION(Pad13);
DML_OP_EXTERN_CREATION_FUNCTION(SpaceToDepth);
DML_OP_EXTERN_CREATION_FUNCTION(DepthToSpace);
DML_OP_EXTERN_CREATION_FUNCTION(Sqrt);
DML_OP_EXTERN_CREATION_FUNCTION(Reciprocal);
DML_OP_EXTERN_CREATION_FUNCTION(Pow);
DML_OP_EXTERN_CREATION_FUNCTION(Exp);
DML_OP_EXTERN_CREATION_FUNCTION(Log);
DML_OP_EXTERN_CREATION_FUNCTION(Abs);
DML_OP_EXTERN_CREATION_FUNCTION(Ceil);
DML_OP_EXTERN_CREATION_FUNCTION(Floor);
DML_OP_EXTERN_CREATION_FUNCTION(Clip7);
DML_OP_EXTERN_CREATION_FUNCTION(Clip11);
DML_OP_EXTERN_CREATION_FUNCTION(Clip12);
DML_OP_EXTERN_CREATION_FUNCTION(Clip13);
DML_OP_EXTERN_CREATION_FUNCTION(Greater);
DML_OP_EXTERN_CREATION_FUNCTION(Less);
DML_OP_EXTERN_CREATION_FUNCTION(GreaterOrEqual);
DML_OP_EXTERN_CREATION_FUNCTION(LessOrEqual);
DML_OP_EXTERN_CREATION_FUNCTION(Equal);
DML_OP_EXTERN_CREATION_FUNCTION(Not);
DML_OP_EXTERN_CREATION_FUNCTION(And);
DML_OP_EXTERN_CREATION_FUNCTION(Or);
DML_OP_EXTERN_CREATION_FUNCTION(Xor);
DML_OP_EXTERN_CREATION_FUNCTION(Add);
DML_OP_EXTERN_CREATION_FUNCTION(Sub);
DML_OP_EXTERN_CREATION_FUNCTION(Mul);
DML_OP_EXTERN_CREATION_FUNCTION(Div);
DML_OP_EXTERN_CREATION_FUNCTION(Sum);
DML_OP_EXTERN_CREATION_FUNCTION(Mean);
DML_OP_EXTERN_CREATION_FUNCTION(Max);
DML_OP_EXTERN_CREATION_FUNCTION(Min);
DML_OP_EXTERN_CREATION_FUNCTION(ReduceSum);
DML_OP_EXTERN_CREATION_FUNCTION(Einsum12);
DML_OP_EXTERN_CREATION_FUNCTION(ReduceMean);
DML_OP_EXTERN_CREATION_FUNCTION(ReduceProd);
DML_OP_EXTERN_CREATION_FUNCTION(ReduceLogSum);
DML_OP_EXTERN_CREATION_FUNCTION(ReduceLogSumExp);
DML_OP_EXTERN_CREATION_FUNCTION(ReduceSumSquare);
DML_OP_EXTERN_CREATION_FUNCTION(ReduceL1);
DML_OP_EXTERN_CREATION_FUNCTION(ReduceL2);
DML_OP_EXTERN_CREATION_FUNCTION(ReduceMax);
DML_OP_EXTERN_CREATION_FUNCTION(ReduceMin);
DML_OP_EXTERN_CREATION_FUNCTION(ArgMax);
DML_OP_EXTERN_CREATION_FUNCTION(ArgMin);
DML_OP_EXTERN_CREATION_FUNCTION(Gemm);
DML_OP_EXTERN_CREATION_FUNCTION(Neg);
DML_OP_EXTERN_CREATION_FUNCTION(Crop);
DML_OP_EXTERN_CREATION_FUNCTION(ImageScaler);
DML_OP_EXTERN_CREATION_FUNCTION(Upsample7);
DML_OP_EXTERN_CREATION_FUNCTION(Upsample9);
DML_OP_EXTERN_CREATION_FUNCTION(Upsample10);
DML_OP_EXTERN_CREATION_FUNCTION(Sigmoid);
DML_OP_EXTERN_CREATION_FUNCTION(HardSigmoid);
DML_OP_EXTERN_CREATION_FUNCTION(Tanh);
DML_OP_EXTERN_CREATION_FUNCTION(ScaledTanh);
DML_OP_EXTERN_CREATION_FUNCTION(Relu);
DML_OP_EXTERN_CREATION_FUNCTION(LeakyRelu);
DML_OP_EXTERN_CREATION_FUNCTION(PRelu);
DML_OP_EXTERN_CREATION_FUNCTION(ThresholdedRelu);
DML_OP_EXTERN_CREATION_FUNCTION(Elu);
DML_OP_EXTERN_CREATION_FUNCTION(Celu);
DML_OP_EXTERN_CREATION_FUNCTION(Selu);
DML_OP_EXTERN_CREATION_FUNCTION(Softmax);
DML_OP_EXTERN_CREATION_FUNCTION(Softmax13);
DML_OP_EXTERN_CREATION_FUNCTION(LogSoftmax);
DML_OP_EXTERN_CREATION_FUNCTION(LogSoftmax13);
DML_OP_EXTERN_CREATION_FUNCTION(Hardmax);
DML_OP_EXTERN_CREATION_FUNCTION(Hardmax13);
DML_OP_EXTERN_CREATION_FUNCTION(Softsign);
DML_OP_EXTERN_CREATION_FUNCTION(Softplus);
DML_OP_EXTERN_CREATION_FUNCTION(ParametricSoftplus);
DML_OP_EXTERN_CREATION_FUNCTION(Affine);
DML_OP_EXTERN_CREATION_FUNCTION(Dropout);
DML_OP_EXTERN_CREATION_FUNCTION(MatMul);
DML_OP_EXTERN_CREATION_FUNCTION(FusedMatMul);
DML_OP_EXTERN_CREATION_FUNCTION(Cast);
DML_OP_EXTERN_CREATION_FUNCTION(CastLike15);
DML_OP_EXTERN_CREATION_FUNCTION(MemcpyFromHost);
DML_OP_EXTERN_CREATION_FUNCTION(MemcpyToHost);
DML_OP_EXTERN_CREATION_FUNCTION(TopK7);
DML_OP_EXTERN_CREATION_FUNCTION(TopK10);
DML_OP_EXTERN_CREATION_FUNCTION(TopK11);
DML_OP_EXTERN_CREATION_FUNCTION(Expand);
DML_OP_EXTERN_CREATION_FUNCTION(Cos);
DML_OP_EXTERN_CREATION_FUNCTION(Sin);
DML_OP_EXTERN_CREATION_FUNCTION(Tan);
DML_OP_EXTERN_CREATION_FUNCTION(Acos);
DML_OP_EXTERN_CREATION_FUNCTION(Asin);
DML_OP_EXTERN_CREATION_FUNCTION(Atan);
DML_OP_EXTERN_CREATION_FUNCTION(DmlFusedConv);
DML_OP_EXTERN_CREATION_FUNCTION(DmlFusedConvTranspose);
DML_OP_EXTERN_CREATION_FUNCTION(DmlFusedInstanceNormalization);
DML_OP_EXTERN_CREATION_FUNCTION(DmlFusedBatchNormalization);
DML_OP_EXTERN_CREATION_FUNCTION(DmlFusedMeanVarianceNormalization);
DML_OP_EXTERN_CREATION_FUNCTION(DmlFusedGemm);
DML_OP_EXTERN_CREATION_FUNCTION(DmlFusedMatMul);
DML_OP_EXTERN_CREATION_FUNCTION(DmlFusedAdd);
DML_OP_EXTERN_CREATION_FUNCTION(DmlFusedSum);
DML_OP_EXTERN_CREATION_FUNCTION(QuantizeLinear);
DML_OP_EXTERN_CREATION_FUNCTION(DequantizeLinear);
DML_OP_EXTERN_CREATION_FUNCTION(Sign);
DML_OP_EXTERN_CREATION_FUNCTION(IsNaN);
DML_OP_EXTERN_CREATION_FUNCTION(Sinh);
DML_OP_EXTERN_CREATION_FUNCTION(Cosh);
DML_OP_EXTERN_CREATION_FUNCTION(Tanh);
DML_OP_EXTERN_CREATION_FUNCTION(Asinh);
DML_OP_EXTERN_CREATION_FUNCTION(Acosh);
DML_OP_EXTERN_CREATION_FUNCTION(Atanh);
DML_OP_EXTERN_CREATION_FUNCTION(Erf);
DML_OP_EXTERN_CREATION_FUNCTION(Where);
DML_OP_EXTERN_CREATION_FUNCTION(Shrink);
DML_OP_EXTERN_CREATION_FUNCTION(Gelu);
DML_OP_EXTERN_CREATION_FUNCTION(OneHot);
DML_OP_EXTERN_CREATION_FUNCTION(EyeLike);
DML_OP_EXTERN_CREATION_FUNCTION(MaxUnpool);
DML_OP_EXTERN_CREATION_FUNCTION(Scatter9);
DML_OP_EXTERN_CREATION_FUNCTION(Scatter11);
DML_OP_EXTERN_CREATION_FUNCTION(Scatter13);
DML_OP_EXTERN_CREATION_FUNCTION(Resize10);
DML_OP_EXTERN_CREATION_FUNCTION(Resize11);
DML_OP_EXTERN_CREATION_FUNCTION(Resize13);
DML_OP_EXTERN_CREATION_FUNCTION(ConstantOfShape);
DML_OP_EXTERN_CREATION_FUNCTION(IsInf);
DML_OP_EXTERN_CREATION_FUNCTION(Mod);
DML_OP_EXTERN_CREATION_FUNCTION(BitShift);
DML_OP_EXTERN_CREATION_FUNCTION(CumSum11);
DML_OP_EXTERN_CREATION_FUNCTION(CumSum14);
DML_OP_EXTERN_CREATION_FUNCTION(GatherElements);
DML_OP_EXTERN_CREATION_FUNCTION(GatherND);
DML_OP_EXTERN_CREATION_FUNCTION(Range);
DML_OP_EXTERN_CREATION_FUNCTION(ReverseSequence);
DML_OP_EXTERN_CREATION_FUNCTION(Round);
DML_OP_EXTERN_CREATION_FUNCTION(ScatterElements);
DML_OP_EXTERN_CREATION_FUNCTION(ScatterND);
DML_OP_EXTERN_CREATION_FUNCTION(QLinearAdd);
DML_OP_EXTERN_CREATION_FUNCTION(QLinearConv);
DML_OP_EXTERN_CREATION_FUNCTION(QLinearMatMul);
DML_OP_EXTERN_CREATION_FUNCTION(DynamicQuantizeLinear);
DML_OP_EXTERN_CREATION_FUNCTION(MatMulInteger);
DML_OP_EXTERN_CREATION_FUNCTION(ConvInteger);
DML_OP_EXTERN_CREATION_FUNCTION(Trilu);

DML_OP_EXTERN_QUERY_FUNCTION(MaxPool);
DML_OP_EXTERN_QUERY_FUNCTION(Slice);
DML_OP_EXTERN_QUERY_FUNCTION(Resize);
DML_OP_EXTERN_QUERY_FUNCTION(EinSum);
DML_OP_EXTERN_QUERY_FUNCTION(RecurrentNeuralNetwork);
DML_OP_EXTERN_QUERY_FUNCTION(BatchNormalization);
DML_OP_EXTERN_QUERY_FUNCTION(Pad);
DML_OP_EXTERN_QUERY_FUNCTION(LayerNormalization);

constexpr static std::array<const char*, 1> typeNameListDefault = {"T"};
constexpr static std::array<const char*, 2> typeNameListTwo = { "T1", "T2" };
constexpr static std::array<const char*, 2> typeNameListLayerNorm = { "T", "U" };
constexpr static std::array<const char*, 3> typeNameListThree = { "T1", "T2", "T3" };
constexpr static std::array<const char*, 4> typeNameListFour = { "T1", "T2", "T3", "T4" };
constexpr static std::array<const char*, 2> typeNameListTopK = { "T", "I" };
constexpr static std::array<const char*, 2> typeNameListMaxPool = { "T", "I" };
constexpr static std::array<const char*, 2> typeNameListLogicalComparison = { "T", "T1" };
constexpr static std::array<const char*, 2> typeNameListPow12 = {"T", "T1"};
constexpr static std::array<const char*, 2> typeNameListConstantOfShape = { "T1", "T2" };
constexpr static std::array<const char*, 2> typeNameListScatterGather = { "T", "Tind" };
constexpr static std::array<const char*, 1> typeNameListScatterGatherND = { "T" }; // Tind is curiously missing, only allowing 64-bit.
constexpr static std::array<const char*, 2> typeNameListSlice10 = { "T", "Tind" };
constexpr static std::array<const char*, 2> typeNameListWhere = { "B", "T" };
constexpr static std::array<const char*, 2> typeNameListEyeLike = { "T1", "T2" };

constexpr static std::array<SupportedTensorDataTypes, 1> supportedTypeListAll = {SupportedTensorDataTypes::All};
constexpr static std::array<SupportedTensorDataTypes, 1> supportedTypeListFloat32 = {SupportedTensorDataTypes::Float32};
constexpr static std::array<SupportedTensorDataTypes, 1> supportedTypeListFloat16to32 = {SupportedTensorDataTypes::Float16to32};
constexpr static std::array<SupportedTensorDataTypes, 1> supportedTypeListFloat16to32Ints8 = {SupportedTensorDataTypes::Float16to32 | SupportedTensorDataTypes::Ints8Bit };
constexpr static std::array<SupportedTensorDataTypes, 1> supportedTypeListFloat16to32Ints32 = {SupportedTensorDataTypes::Float16to32 | SupportedTensorDataTypes::Int32 | SupportedTensorDataTypes::UInt32};
constexpr static std::array<SupportedTensorDataTypes, 1> supportedTypeListFloat16to32Ints8to32 = {SupportedTensorDataTypes::Float16to32 | SupportedTensorDataTypes::Ints8Bit | SupportedTensorDataTypes::Ints16Bit | SupportedTensorDataTypes::Ints32Bit};
constexpr static std::array<SupportedTensorDataTypes, 1> supportedTypeListFloat16to32Ints8to64 = {SupportedTensorDataTypes::Float16to32 | SupportedTensorDataTypes::Ints8Bit | SupportedTensorDataTypes::Ints16Bit | SupportedTensorDataTypes::Ints32Bit | SupportedTensorDataTypes::Ints64Bit};
constexpr static std::array<SupportedTensorDataTypes, 1> supportedTypeListFloat16to32SignedInts8to32 = {SupportedTensorDataTypes::Float16to32 | SupportedTensorDataTypes::Int8 | SupportedTensorDataTypes::Int16 | SupportedTensorDataTypes::Int32};
constexpr static std::array<SupportedTensorDataTypes, 1> supportedTypeListFloat16to32Ints32to64 = {SupportedTensorDataTypes::Float16to32 | SupportedTensorDataTypes::Ints32Bit | SupportedTensorDataTypes::Ints64Bit};
constexpr static std::array<SupportedTensorDataTypes, 1> supportedTypeListUInt8to64 = {SupportedTensorDataTypes::UInt8to64};
constexpr static std::array<SupportedTensorDataTypes, 1> supportedTypeListNumericDefault = { SupportedTensorDataTypes::NumericDefault };
constexpr static std::array<SupportedTensorDataTypes, 1> supportedTypeListAllScalars = {SupportedTensorDataTypes::AllScalars};
constexpr static std::array<SupportedTensorDataTypes, 2> supportedTypeListEyeLike = { SupportedTensorDataTypes::AllScalars, SupportedTensorDataTypes::AllScalars};
constexpr static std::array<SupportedTensorDataTypes, 1> supportedTypeListBool = {SupportedTensorDataTypes::Bool};
constexpr static std::array<SupportedTensorDataTypes, 2> supportedTypeListPow12 = {SupportedTensorDataTypes::Int32 | SupportedTensorDataTypes::Float16to32, SupportedTensorDataTypes::NumericDefault};
constexpr static std::array<SupportedTensorDataTypes, 2> supportedTypeListTopK = {SupportedTensorDataTypes::NumericDefault | SupportedTensorDataTypes::Ints64Bit, SupportedTensorDataTypes::Int64};
constexpr static std::array<SupportedTensorDataTypes, 2> supportedTypeListMaxPool = {SupportedTensorDataTypes::Float16to32 | SupportedTensorDataTypes::Ints8Bit, SupportedTensorDataTypes::Int64};
constexpr static std::array<SupportedTensorDataTypes, 2> supportedTypeListMaxUnpool = {SupportedTensorDataTypes::Float16to32, SupportedTensorDataTypes::Int64};
constexpr static std::array<SupportedTensorDataTypes, 1> supportedTypeListIndices = { SupportedTensorDataTypes::Int32|SupportedTensorDataTypes::Int64 };
constexpr static std::array<SupportedTensorDataTypes, 2> supportedTypeListCast = { SupportedTensorDataTypes::AllScalars, SupportedTensorDataTypes::AllScalars };
constexpr static std::array<SupportedTensorDataTypes, 1> supportedTypeListScalars8to32 = { SupportedTensorDataTypes::Scalars8to32 };
constexpr static std::array<SupportedTensorDataTypes, 2> supportedTypeListScatterGather = { SupportedTensorDataTypes::AllScalars, SupportedTensorDataTypes::Int32 | SupportedTensorDataTypes::Int64 };
constexpr static std::array<SupportedTensorDataTypes, 1> supportedTypeListScatterGatherND = { SupportedTensorDataTypes::AllScalars };
constexpr static std::array<SupportedTensorDataTypes, 2> supportedTypeListSlice10 = { SupportedTensorDataTypes::AllScalars, SupportedTensorDataTypes::Int32 | SupportedTensorDataTypes::Int64 };
constexpr static std::array<SupportedTensorDataTypes, 2> supportedTypeListQuantizeLinear = { SupportedTensorDataTypes::Float32 | SupportedTensorDataTypes::Int32, SupportedTensorDataTypes::UInt8 | SupportedTensorDataTypes::Int8 };
constexpr static std::array<SupportedTensorDataTypes, 1> supportedTypeListDequantizeLinear = { SupportedTensorDataTypes::UInt8 | SupportedTensorDataTypes::Int8 | SupportedTensorDataTypes::Int32 };
constexpr static std::array<SupportedTensorDataTypes, 2> supportedTypeListQuantize = { SupportedTensorDataTypes::Float32, SupportedTensorDataTypes::UInt8 };
constexpr static std::array<SupportedTensorDataTypes, 2> supportedTypeListIsNan = { SupportedTensorDataTypes::Float16to32, SupportedTensorDataTypes::Bool };
constexpr static std::array<SupportedTensorDataTypes, 2> supportedTypeListIsInf = { SupportedTensorDataTypes::Float32, SupportedTensorDataTypes::Bool };
constexpr static std::array<SupportedTensorDataTypes, 2> supportedTypeListConstantOfShape = { SupportedTensorDataTypes::Int64, SupportedTensorDataTypes::AllScalars };
constexpr static std::array<SupportedTensorDataTypes, 2> supportedTypeListWhere = { SupportedTensorDataTypes::Bool, SupportedTensorDataTypes::Scalars8to32 };
constexpr static std::array<SupportedTensorDataTypes, 3> supportedTypeListOneHot = /* indices, depth, values */ { SupportedTensorDataTypes::Ints32to64, SupportedTensorDataTypes::AllScalars, SupportedTensorDataTypes::AllScalars };
constexpr static std::array<SupportedTensorDataTypes, 2> supportedTypeListLogicalComparison7 = /* A&B,C */ { SupportedTensorDataTypes::Float16to32, SupportedTensorDataTypes::Bool };
constexpr static std::array<SupportedTensorDataTypes, 2> supportedTypeListLogicalComparison9 = /* A&B,C */ { SupportedTensorDataTypes::Float16to32|SupportedTensorDataTypes::Ints8to64, SupportedTensorDataTypes::Bool };
constexpr static std::array<SupportedTensorDataTypes, 1> supportedTypeListSigned = { SupportedTensorDataTypes::Float16to32 | SupportedTensorDataTypes::Int64 | SupportedTensorDataTypes::Int32 | SupportedTensorDataTypes::Int16 | SupportedTensorDataTypes::Int8 };
constexpr static std::array<SupportedTensorDataTypes, 1> supportedTypeListRange = {SupportedTensorDataTypes::Int16|SupportedTensorDataTypes::Int32|SupportedTensorDataTypes::Int64|SupportedTensorDataTypes::Float32};
constexpr static std::array<SupportedTensorDataTypes, 2> supportedTypeListResize11 = {SupportedTensorDataTypes::Float16to32, SupportedTensorDataTypes::Float16to32 /* ROI read by CPU */};
constexpr static std::array<SupportedTensorDataTypes, 2> supportedTypeListResize13 = supportedTypeListResize11;
constexpr static std::array<SupportedTensorDataTypes, 3> supportedTypeListInteger = {SupportedTensorDataTypes::Int8|SupportedTensorDataTypes::UInt8, SupportedTensorDataTypes::Int8|SupportedTensorDataTypes::UInt8, SupportedTensorDataTypes::Int32 };
constexpr static std::array<SupportedTensorDataTypes, 1> supportedTypeListInteger8 = {SupportedTensorDataTypes::Int8|SupportedTensorDataTypes::UInt8 };
constexpr static std::array<SupportedTensorDataTypes, 2> supportedTypeListRoiAlign = {SupportedTensorDataTypes::Float16to32, SupportedTensorDataTypes::Int32|SupportedTensorDataTypes::Int64 };
constexpr static std::array<SupportedTensorDataTypes, 1> supportedTypeListArgMinMax = {SupportedTensorDataTypes::Float16to32|SupportedTensorDataTypes::Ints8to64};
constexpr static std::array<SupportedTensorDataTypes, 2> supportedTypeListLayerNormalization = {SupportedTensorDataTypes::Float16to32, SupportedTensorDataTypes::Float32};

constexpr static std::array<SupportedTensorDataTypes, 3> supportedTypeListQLinearMatMul = {
    SupportedTensorDataTypes::Int8|SupportedTensorDataTypes::UInt8,
    SupportedTensorDataTypes::Int8|SupportedTensorDataTypes::UInt8,
    SupportedTensorDataTypes::Int8|SupportedTensorDataTypes::UInt8
};
constexpr static std::array<SupportedTensorDataTypes, 4> supportedTypeListQLinearConv = {
    SupportedTensorDataTypes::Int8|SupportedTensorDataTypes::UInt8,
    SupportedTensorDataTypes::Int8|SupportedTensorDataTypes::UInt8,
    SupportedTensorDataTypes::Int8|SupportedTensorDataTypes::UInt8,
    SupportedTensorDataTypes::Int32
};


constexpr static std::array<SupportedTensorDataTypes, 2> supportedTypeListDynamicQuantizeLinear = {
    SupportedTensorDataTypes::Float32,
    SupportedTensorDataTypes::UInt8,
};

template<typename... Args>
constexpr auto requiredConstantCpuInputs(Args... args)
{
    std::array<const uint32_t, 4> inputs = {static_cast<uint32_t>(args)...};
    return std::make_pair(inputs, static_cast<int>(sizeof...(args)));
}

// Define a single row of OperatorRegistrationInformation.
#define REG_INFO(version, operatorName, ...) \
    #operatorName, OnnxOperatorSet##version::sc_sinceVer_##operatorName, onnxruntime::kOnnxDomain, Create##operatorName, ShapeInferenceFunction<ShapeInferenceHelper_##operatorName>, false, ##__VA_ARGS__,

// Versioned operator
#define REG_INFO_VER(version, operatorName, ...) \
    #operatorName, OnnxOperatorSet##version::sc_sinceVer_##operatorName, onnxruntime::kOnnxDomain, Create##operatorName##version, ShapeInferenceFunction<ShapeInferenceHelper_##operatorName##version>, false, ##__VA_ARGS__,

// Identity operators use Copy, alias their first input, and use elementwise identity operators
// when needed for striding support, but issue actual copies outside the graph.
#define REG_INFO_COPY(version, operatorName, ...) \
    #operatorName, OnnxOperatorSet##version::sc_sinceVer_##operatorName, onnxruntime::kOnnxDomain, CreateCopy, ShapeInferenceFunction<ShapeInferenceHelper_##operatorName##version>, true, ##__VA_ARGS__,

// MS-domain operators
#define REG_INFO_MS(version, operatorName, ...) \
    #operatorName, MsftOperatorSet##version::sc_sinceVer_##operatorName, onnxruntime::kMSDomain, Create##operatorName, ShapeInferenceFunction<ShapeInferenceHelper_##operatorName>, false, ##__VA_ARGS__,

// MS-domain operators
#define REG_INFO_MSDML(version, operatorName, ...) \
    #operatorName, MsftOperatorSet##version::sc_sinceVer_##operatorName, onnxruntime::kMSDmlDomain, Create##operatorName, ShapeInferenceFunction<ShapeInferenceHelper_##operatorName>, false, ##__VA_ARGS__,

constexpr static OperatorRegistrationInformation operatorRegistrationInformationTable[] =
{
///  Domain/Type, Ver,  Name,                               TypeNames,                       Types,                                 Graph Support,                  Required const CPU inputs,
///                                                                                                                                                                 Input count required for graph support,
///                                                                                                                                                                 Support query function

    // Deep Learning Standard Layers
    {REG_INFO(      7,  Conv,                               typeNameListDefault,            supportedTypeListFloat16to32,           DmlGraphSupport::Supported)},
    {REG_INFO(     11,  Conv,                               typeNameListDefault,            supportedTypeListFloat16to32,           DmlGraphSupport::Supported)},
    {REG_INFO(      7,  ConvTranspose,                      typeNameListDefault,            supportedTypeListFloat16to32,           DmlGraphSupport::Supported)},
    {REG_INFO(     11,  ConvTranspose,                      typeNameListDefault,            supportedTypeListFloat16to32,           DmlGraphSupport::Supported)},
    {REG_INFO(      7,  AveragePool,                        typeNameListDefault,            supportedTypeListFloat16to32,           DmlGraphSupport::Supported)},
    {REG_INFO(     10,  AveragePool,                        typeNameListDefault,            supportedTypeListFloat16to32,           DmlGraphSupport::Supported)},
    {REG_INFO(     11,  AveragePool,                        typeNameListDefault,            supportedTypeListFloat16to32,           DmlGraphSupport::Supported)},
    {REG_INFO(      7,  GlobalAveragePool,                  typeNameListDefault,            supportedTypeListFloat16to32,           DmlGraphSupport::Supported)},
    {REG_INFO(      7,  MaxPool,                            typeNameListDefault,            supportedTypeListFloat16to32,           DmlGraphSupport::Supported)},
    {REG_INFO(      8,  MaxPool,                            typeNameListMaxPool,            supportedTypeListMaxPool,               DmlGraphSupport::Supported, requiredConstantCpuInputs(), std::nullopt, QueryMaxPool)},
    {REG_INFO(      10, MaxPool,                            typeNameListMaxPool,            supportedTypeListMaxPool,               DmlGraphSupport::Supported, requiredConstantCpuInputs(), std::nullopt, QueryMaxPool)},
    {REG_INFO(      11, MaxPool,                            typeNameListMaxPool,            supportedTypeListMaxPool,               DmlGraphSupport::Supported, requiredConstantCpuInputs(), std::nullopt, QueryMaxPool)},
    {REG_INFO(      12, MaxPool,                            typeNameListMaxPool,            supportedTypeListMaxPool,               DmlGraphSupport::Supported, requiredConstantCpuInputs(), std::nullopt, QueryMaxPool)},

    {REG_INFO(      7,  GlobalMaxPool,                      typeNameListDefault,            supportedTypeListFloat16to32,           DmlGraphSupport::Supported)},
    {REG_INFO(      7,  LpPool,                             typeNameListDefault,            supportedTypeListFloat16to32,           DmlGraphSupport::Supported)},
    {REG_INFO(     11,  LpPool,                             typeNameListDefault,            supportedTypeListFloat16to32,           DmlGraphSupport::Supported)},
    {REG_INFO(      7,  GlobalLpPool,                       typeNameListDefault,            supportedTypeListFloat16to32,           DmlGraphSupport::Supported)},
    {REG_INFO(      7,  MaxRoiPool,                         typeNameListDefault,            supportedTypeListFloat16to32,           DmlGraphSupport::Supported)},
    {REG_INFO_VER( 10,  RoiAlign,                           typeNameListTwo,                supportedTypeListRoiAlign,              DmlGraphSupport::Supported)},
    {REG_INFO(      7,  InstanceNormalization,              typeNameListDefault,            supportedTypeListFloat16to32,           DmlGraphSupport::Supported)},
    {REG_INFO(      7,  BatchNormalization,                 typeNameListDefault,            supportedTypeListFloat16to32,           DmlGraphSupport::Supported)},
    {REG_INFO(      9,  BatchNormalization,                 typeNameListDefault,            supportedTypeListFloat16to32,           DmlGraphSupport::Supported)},  // v9 just removes 'spatial' attribute.
    {REG_INFO(     14,  BatchNormalization,                 typeNameListDefault,            supportedTypeListFloat16to32,           DmlGraphSupport::Supported, requiredConstantCpuInputs(), std::nullopt, QueryBatchNormalization)},  // v14 adds training_mode attribute
    {REG_INFO(     15,  BatchNormalization,                 typeNameListDefault,            supportedTypeListFloat16to32,           DmlGraphSupport::Supported, requiredConstantCpuInputs(), std::nullopt, QueryBatchNormalization)},  // v15 adds differing types for scale and bias vs input.
    {REG_INFO(      7,  LayerNormalization,                 typeNameListLayerNorm,          supportedTypeListLayerNormalization,    DmlGraphSupport::Supported, requiredConstantCpuInputs(), std::nullopt, QueryLayerNormalization)},
    {REG_INFO_VER( 17,  LayerNormalization,                 typeNameListLayerNorm,          supportedTypeListLayerNormalization,    DmlGraphSupport::Supported, requiredConstantCpuInputs(), std::nullopt, QueryLayerNormalization)},
    {REG_INFO(      7,  LRN,                                typeNameListDefault,            supportedTypeListFloat16to32,           DmlGraphSupport::Supported)},
    {REG_INFO(     13,  LRN,                                typeNameListDefault,            supportedTypeListFloat16to32,           DmlGraphSupport::Supported)},
    {REG_INFO(      7,  MeanVarianceNormalization,          typeNameListDefault,            supportedTypeListFloat16to32,           DmlGraphSupport::Supported)},
    {REG_INFO(      9,  MeanVarianceNormalization,          typeNameListDefault,            supportedTypeListFloat16to32,           DmlGraphSupport::Supported)},
    {REG_INFO(     13,  MeanVarianceNormalization,          typeNameListDefault,            supportedTypeListFloat16to32,           DmlGraphSupport::Supported)},
    {REG_INFO(      7,  LpNormalization,                    typeNameListDefault,            supportedTypeListFloat16to32,           DmlGraphSupport::Supported)},
    {REG_INFO(      7,  RNN,                                typeNameListDefault,            supportedTypeListFloat16to32,           DmlGraphSupport::NotSupported)},
    {REG_INFO(     14,  RNN,                                typeNameListDefault,            supportedTypeListFloat16to32,           DmlGraphSupport::NotSupported,   requiredConstantCpuInputs(), std::nullopt, QueryRecurrentNeuralNetwork)},
    {REG_INFO(      7,  GRU,                                typeNameListDefault,            supportedTypeListFloat16to32,           DmlGraphSupport::NotSupported)},
    {REG_INFO(     14,  GRU,                                typeNameListDefault,            supportedTypeListFloat16to32,           DmlGraphSupport::NotSupported,   requiredConstantCpuInputs(), std::nullopt, QueryRecurrentNeuralNetwork)},
    {REG_INFO(      7,  LSTM,                               typeNameListDefault,            supportedTypeListFloat16to32,           DmlGraphSupport::NotSupported)},
    {REG_INFO(     14,  LSTM,                               typeNameListDefault,            supportedTypeListFloat16to32,           DmlGraphSupport::NotSupported,   requiredConstantCpuInputs(), std::nullopt, QueryRecurrentNeuralNetwork)},
    {REG_INFO_MS(   1,  ConvTransposeWithDynamicPads,       typeNameListDefault,            supportedTypeListFloat16to32,           DmlGraphSupport::Supported,      requiredConstantCpuInputs(2))},

    // Data Reorganization Layers
    {REG_INFO_VER(  7,  Split,                              typeNameListDefault,            supportedTypeListAllScalars,            DmlGraphSupport::Supported)},
    {REG_INFO_VER( 11,  Split,                              typeNameListDefault,            supportedTypeListAllScalars,            DmlGraphSupport::Supported)},  // Adds negative axis.
    {REG_INFO_VER( 13,  Split,                              typeNameListDefault,            supportedTypeListAllScalars,            DmlGraphSupport::Supported,      requiredConstantCpuInputs(1))},  // Moves splits from constant parameter to dynamic input.
    {REG_INFO(      7,  Transpose,                          typeNameListDefault,            supportedTypeListAllScalars,            DmlGraphSupport::Supported)},
    {REG_INFO(     13,  Transpose,                          typeNameListDefault,            supportedTypeListAllScalars,            DmlGraphSupport::Supported)},
    {REG_INFO(      7,  Concat,                             typeNameListDefault,            supportedTypeListAllScalars,            DmlGraphSupport::Supported)},
    {REG_INFO(     11,  Concat,                             typeNameListDefault,            supportedTypeListAllScalars,            DmlGraphSupport::Supported)},  // Adds negative axis.
    {REG_INFO(     13,  Concat,                             typeNameListDefault,            supportedTypeListAllScalars,            DmlGraphSupport::Supported)},  // Adds negative axis.
    {REG_INFO_VER(  7,  Slice,                              typeNameListDefault,            supportedTypeListAllScalars,            DmlGraphSupport::Supported)},
    {REG_INFO_VER( 10,  Slice,                              typeNameListSlice10,            supportedTypeListSlice10,               DmlGraphSupport::Supported,      requiredConstantCpuInputs(1, 2, 3, 4), std::nullopt, QuerySlice)},  // Adds negative axes.
    {REG_INFO_VER( 11,  Slice,                              typeNameListSlice10,            supportedTypeListSlice10,               DmlGraphSupport::Supported,      requiredConstantCpuInputs(1, 2, 3, 4), std::nullopt, QuerySlice)},
    {REG_INFO_VER( 13,  Slice,                              typeNameListSlice10,            supportedTypeListSlice10,               DmlGraphSupport::Supported,      requiredConstantCpuInputs(1, 2, 3, 4), std::nullopt, QuerySlice)},
    {REG_INFO_VER(  7,  Pad,                                typeNameListDefault,            supportedTypeListAllScalars,            DmlGraphSupport::Supported,      requiredConstantCpuInputs(), std::nullopt, QueryPad)},
    {REG_INFO_VER( 11,  Pad,                                typeNameListDefault,            supportedTypeListAllScalars,            DmlGraphSupport::Supported,      requiredConstantCpuInputs(1, 2) /*pads, value*/)}, // https://microsoft.visualstudio.com/OS/_workitems/edit/26007728
    {REG_INFO_VER( 13,  Pad,                                typeNameListDefault,            supportedTypeListAllScalars,            DmlGraphSupport::Supported,      requiredConstantCpuInputs(1, 2) /*pads, value*/)}, // https://microsoft.visualstudio.com/OS/_workitems/edit/26007728
    {REG_INFO(      7,  SpaceToDepth,                       typeNameListDefault,            supportedTypeListAllScalars,            DmlGraphSupport::Supported)},
    {REG_INFO(     13,  SpaceToDepth,                       typeNameListDefault,            supportedTypeListAllScalars,            DmlGraphSupport::Supported)},
    {REG_INFO(      7,  DepthToSpace,                       typeNameListDefault,            supportedTypeListAllScalars,            DmlGraphSupport::Supported)},
    {REG_INFO(     11,  DepthToSpace,                       typeNameListDefault,            supportedTypeListAllScalars,            DmlGraphSupport::Supported)},
    {REG_INFO(     13,  DepthToSpace,                       typeNameListDefault,            supportedTypeListAllScalars,            DmlGraphSupport::Supported)},
    {REG_INFO(      7,  Tile,                               typeNameListDefault,            supportedTypeListAllScalars,            DmlGraphSupport::Supported,      requiredConstantCpuInputs(1))},
    {REG_INFO(     13,  Tile,                               typeNameListDefault,            supportedTypeListAllScalars,            DmlGraphSupport::Supported,      requiredConstantCpuInputs(1))},
    {REG_INFO(      8,  Expand,                             typeNameListDefault,            supportedTypeListAllScalars,            DmlGraphSupport::Supported,      requiredConstantCpuInputs(1))},
    {REG_INFO(     13,  Expand,                             typeNameListDefault,            supportedTypeListAllScalars,            DmlGraphSupport::Supported,      requiredConstantCpuInputs(1))},
    {REG_INFO(      9,  ConstantOfShape,                    typeNameListConstantOfShape,    supportedTypeListConstantOfShape,       DmlGraphSupport::Supported,      requiredConstantCpuInputs(0))},
    {REG_INFO(      7,  Gather,                             typeNameListScatterGather,      supportedTypeListScatterGather,         DmlGraphSupport::Supported)},
    {REG_INFO(     11,  Gather,                             typeNameListScatterGather,      supportedTypeListScatterGather,         DmlGraphSupport::Supported)},
    {REG_INFO(     13,  Gather,                             typeNameListScatterGather,      supportedTypeListScatterGather,         DmlGraphSupport::Supported)},
    {REG_INFO(     11,  GatherElements,                     typeNameListScatterGather,      supportedTypeListScatterGather,         DmlGraphSupport::Supported)},
    {REG_INFO(     13,  GatherElements,                     typeNameListScatterGather,      supportedTypeListScatterGather,         DmlGraphSupport::Supported)},
    {REG_INFO(     11,  GatherND,                           typeNameListScatterGatherND,    supportedTypeListScatterGatherND,       DmlGraphSupport::Supported)},
    {REG_INFO(     12,  GatherND,                           typeNameListScatterGatherND,    supportedTypeListScatterGatherND,       DmlGraphSupport::Supported)},
    {REG_INFO(     13,  GatherND,                           typeNameListScatterGatherND,    supportedTypeListScatterGatherND,       DmlGraphSupport::Supported)},
    {REG_INFO_VER(  9,  Scatter,                            typeNameListScatterGather,      supportedTypeListScatterGather,         DmlGraphSupport::Supported)},
    {REG_INFO_VER( 11,  Scatter,                            typeNameListScatterGather,      supportedTypeListScatterGather,         DmlGraphSupport::Supported)},
    {REG_INFO_VER( 13,  Scatter,                            typeNameListScatterGather,      supportedTypeListScatterGather,         DmlGraphSupport::Supported)},
    {REG_INFO(     11,  ScatterElements,                    typeNameListScatterGather,      supportedTypeListScatterGather,         DmlGraphSupport::Supported)},
    {REG_INFO(     13,  ScatterElements,                    typeNameListScatterGather,      supportedTypeListScatterGather,         DmlGraphSupport::Supported)},
    {REG_INFO(     11,  ScatterND,                          typeNameListScatterGatherND,    supportedTypeListScatterGatherND,       DmlGraphSupport::Supported)},
    {REG_INFO(     13,  ScatterND,                          typeNameListScatterGatherND,    supportedTypeListScatterGatherND,       DmlGraphSupport::Supported)},
    {REG_INFO(      9,  EyeLike,                            typeNameListEyeLike,            supportedTypeListEyeLike,               DmlGraphSupport::Supported)},
    {REG_INFO(     14,  Trilu,                              typeNameListDefault,            supportedTypeListAllScalars,            DmlGraphSupport::Supported,     requiredConstantCpuInputs(1))},

    // Data reorganization that merely changes the dimensions while keeping the data identical.
    {REG_INFO_COPY( 7,  Identity,                           typeNameListDefault,            supportedTypeListAllScalars,            DmlGraphSupport::Supported)},
    {REG_INFO_COPY(13,  Identity,                           typeNameListDefault,            supportedTypeListAllScalars,            DmlGraphSupport::Supported)},
    {REG_INFO_COPY(14,  Identity,                           typeNameListDefault,            supportedTypeListAllScalars,            DmlGraphSupport::Supported)},
    {REG_INFO_COPY( 7,  Flatten,                            typeNameListDefault,            supportedTypeListAllScalars,            DmlGraphSupport::Supported)},
    {REG_INFO_COPY( 9,  Flatten,                            typeNameListDefault,            supportedTypeListAllScalars,            DmlGraphSupport::Supported)},
    {REG_INFO_COPY(11,  Flatten,                            typeNameListDefault,            supportedTypeListAllScalars,            DmlGraphSupport::Supported)},
    {REG_INFO_COPY(13,  Flatten,                            typeNameListDefault,            supportedTypeListAllScalars,            DmlGraphSupport::Supported)},
    {REG_INFO_COPY( 7,  Squeeze,                            typeNameListDefault,            supportedTypeListAllScalars,            DmlGraphSupport::Supported)},
    {REG_INFO_COPY(11,  Squeeze,                            typeNameListDefault,            supportedTypeListAllScalars,            DmlGraphSupport::Supported)},
    {REG_INFO_COPY(13,  Squeeze,                            typeNameListDefault,            supportedTypeListAllScalars,            DmlGraphSupport::Supported,     requiredConstantCpuInputs(1))},
    {REG_INFO_COPY( 7,  Unsqueeze,                          typeNameListDefault,            supportedTypeListAllScalars,            DmlGraphSupport::Supported)},
    {REG_INFO_COPY(11,  Unsqueeze,                          typeNameListDefault,            supportedTypeListAllScalars,            DmlGraphSupport::Supported)},
    {REG_INFO_COPY(13,  Unsqueeze,                          typeNameListDefault,            supportedTypeListAllScalars,            DmlGraphSupport::Supported,     requiredConstantCpuInputs(1))},
    {REG_INFO_COPY( 7,  Reshape,                            typeNameListDefault,            supportedTypeListAllScalars,            DmlGraphSupport::Supported,     requiredConstantCpuInputs(1))},
    {REG_INFO_COPY(13,  Reshape,                            typeNameListDefault,            supportedTypeListAllScalars,            DmlGraphSupport::Supported,     requiredConstantCpuInputs(1))},
    {REG_INFO_COPY(14,  Reshape,                            typeNameListDefault,            supportedTypeListAllScalars,            DmlGraphSupport::Supported,     requiredConstantCpuInputs(1))},

    // Elementwise
    {REG_INFO(      7,  Sqrt,                               typeNameListDefault,            supportedTypeListFloat16to32,           DmlGraphSupport::Supported)},
    {REG_INFO(     13,  Sqrt,                               typeNameListDefault,            supportedTypeListFloat16to32,           DmlGraphSupport::Supported)},
    {REG_INFO(      7,  Reciprocal,                         typeNameListDefault,            supportedTypeListFloat16to32,           DmlGraphSupport::Supported)},
    {REG_INFO(     13,  Reciprocal,                         typeNameListDefault,            supportedTypeListFloat16to32,           DmlGraphSupport::Supported)},
    {REG_INFO(      7,  Pow,                                typeNameListDefault,            supportedTypeListFloat16to32,           DmlGraphSupport::Supported)},
    {REG_INFO(     12,  Pow,                                typeNameListPow12,              supportedTypeListPow12,                 DmlGraphSupport::Supported)},
    {REG_INFO(     13,  Pow,                                typeNameListPow12,              supportedTypeListPow12,                 DmlGraphSupport::Supported)},  // 13 added bfloat16 to T.
    {REG_INFO(     15,  Pow,                                typeNameListPow12,              supportedTypeListPow12,                 DmlGraphSupport::Supported)},  // 15 added bfloat16 to T1.
    {REG_INFO(      7,  Exp,                                typeNameListDefault,            supportedTypeListFloat16to32,           DmlGraphSupport::Supported)},
    {REG_INFO(     13,  Exp,                                typeNameListDefault,            supportedTypeListFloat16to32,           DmlGraphSupport::Supported)},
    {REG_INFO(      7,  Log,                                typeNameListDefault,            supportedTypeListFloat16to32,           DmlGraphSupport::Supported)},
    {REG_INFO(     13,  Log,                                typeNameListDefault,            supportedTypeListFloat16to32,           DmlGraphSupport::Supported)},
    {REG_INFO(      7,  Abs,                                typeNameListDefault,            supportedTypeListNumericDefault,        DmlGraphSupport::Supported)},
    {REG_INFO(     13,  Abs,                                typeNameListDefault,            supportedTypeListNumericDefault,        DmlGraphSupport::Supported)},
    {REG_INFO(      7,  Ceil,                               typeNameListDefault,            supportedTypeListFloat16to32,           DmlGraphSupport::Supported)},
    {REG_INFO(     13,  Ceil,                               typeNameListDefault,            supportedTypeListFloat16to32,           DmlGraphSupport::Supported)},
    {REG_INFO(      7,  Floor,                              typeNameListDefault,            supportedTypeListFloat16to32,           DmlGraphSupport::Supported)},
    {REG_INFO(     13,  Floor,                              typeNameListDefault,            supportedTypeListFloat16to32,           DmlGraphSupport::Supported)},
    {REG_INFO_VER(  7,  Clip,                               typeNameListDefault,            supportedTypeListFloat16to32,           DmlGraphSupport::Supported)},
    {REG_INFO_VER( 11,  Clip,                               typeNameListDefault,            supportedTypeListFloat16to32,           DmlGraphSupport::Supported,     requiredConstantCpuInputs(1,2))},
    {REG_INFO_VER( 12,  Clip,                               typeNameListDefault,            supportedTypeListFloat16to32Ints8to64,  DmlGraphSupport::Supported,     requiredConstantCpuInputs(1,2))},
    {REG_INFO_VER( 13,  Clip,                               typeNameListDefault,            supportedTypeListFloat16to32Ints8to64,  DmlGraphSupport::Supported,     requiredConstantCpuInputs(1,2))},
    {REG_INFO(      7,  Add,                                typeNameListDefault,            supportedTypeListFloat16to32Ints8to64,  DmlGraphSupport::Supported)},
    {REG_INFO(     13,  Add,                                typeNameListDefault,            supportedTypeListFloat16to32Ints8to64,  DmlGraphSupport::Supported)},
    {REG_INFO(     14,  Add,                                typeNameListDefault,            supportedTypeListFloat16to32Ints8to64,  DmlGraphSupport::Supported)},
    {REG_INFO(      7,  Sub,                                typeNameListDefault,            supportedTypeListFloat16to32Ints8to64,  DmlGraphSupport::Supported)},
    {REG_INFO(     13,  Sub,                                typeNameListDefault,            supportedTypeListFloat16to32Ints8to64,  DmlGraphSupport::Supported)},
    {REG_INFO(     14,  Sub,                                typeNameListDefault,            supportedTypeListFloat16to32Ints8to64,  DmlGraphSupport::Supported)},
    {REG_INFO(      7,  Mul,                                typeNameListDefault,            supportedTypeListFloat16to32Ints8to64,  DmlGraphSupport::Supported)},
    {REG_INFO(     13,  Mul,                                typeNameListDefault,            supportedTypeListFloat16to32Ints8to64,  DmlGraphSupport::Supported)},
    {REG_INFO(     14,  Mul,                                typeNameListDefault,            supportedTypeListFloat16to32Ints8to64,  DmlGraphSupport::Supported)},
    {REG_INFO(      7,  Div,                                typeNameListDefault,            supportedTypeListFloat16to32Ints8to32,  DmlGraphSupport::Supported)},
    {REG_INFO(     13,  Div,                                typeNameListDefault,            supportedTypeListFloat16to32Ints8to32,  DmlGraphSupport::Supported)},
    {REG_INFO(     14,  Div,                                typeNameListDefault,            supportedTypeListFloat16to32Ints8to32,  DmlGraphSupport::Supported)},
    {REG_INFO(      7,  Sum,                                typeNameListDefault,            supportedTypeListFloat16to32,           DmlGraphSupport::Supported,     requiredConstantCpuInputs(), 2)},
    {REG_INFO(      8,  Sum,                                typeNameListDefault,            supportedTypeListFloat16to32,           DmlGraphSupport::Supported,     requiredConstantCpuInputs(), 2)},
    {REG_INFO(     13,  Sum,                                typeNameListDefault,            supportedTypeListFloat16to32,           DmlGraphSupport::Supported,     requiredConstantCpuInputs(), 2)},
    {REG_INFO(      7,  Mean,                               typeNameListDefault,            supportedTypeListFloat16to32,           DmlGraphSupport::Supported,     requiredConstantCpuInputs(), 2)},
    {REG_INFO(      8,  Mean,                               typeNameListDefault,            supportedTypeListFloat16to32,           DmlGraphSupport::Supported,     requiredConstantCpuInputs(), 2)},
    {REG_INFO(     13,  Mean,                               typeNameListDefault,            supportedTypeListFloat16to32,           DmlGraphSupport::Supported,     requiredConstantCpuInputs(), 2)},
    {REG_INFO(      7,  Max,                                typeNameListDefault,            supportedTypeListFloat16to32,           DmlGraphSupport::Supported,     requiredConstantCpuInputs(), 2)},
    {REG_INFO(      8,  Max,                                typeNameListDefault,            supportedTypeListFloat16to32,           DmlGraphSupport::Supported,     requiredConstantCpuInputs(), 2)},
    {REG_INFO(      12, Max,                                typeNameListDefault,            supportedTypeListFloat16to32Ints8to64,  DmlGraphSupport::Supported,     requiredConstantCpuInputs(), 2)},
    {REG_INFO(      13, Max,                                typeNameListDefault,            supportedTypeListFloat16to32Ints8to64,  DmlGraphSupport::Supported,     requiredConstantCpuInputs(), 2)},
    {REG_INFO(      7,  Min,                                typeNameListDefault,            supportedTypeListFloat16to32,           DmlGraphSupport::Supported,     requiredConstantCpuInputs(), 2)},
    {REG_INFO(      8,  Min,                                typeNameListDefault,            supportedTypeListFloat16to32,           DmlGraphSupport::Supported,     requiredConstantCpuInputs(), 2)},
    {REG_INFO(      12, Min,                                typeNameListDefault,            supportedTypeListFloat16to32Ints8to64,  DmlGraphSupport::Supported,     requiredConstantCpuInputs(), 2)},
    {REG_INFO(      13, Min,                                typeNameListDefault,            supportedTypeListFloat16to32Ints8to64,  DmlGraphSupport::Supported,     requiredConstantCpuInputs(), 2)},
    {REG_INFO(      7,  Cos,                                typeNameListDefault,            supportedTypeListFloat16to32,           DmlGraphSupport::Supported)},
    {REG_INFO(      7,  Sin,                                typeNameListDefault,            supportedTypeListFloat16to32,           DmlGraphSupport::Supported)},
    {REG_INFO(      7,  Tan,                                typeNameListDefault,            supportedTypeListFloat16to32,           DmlGraphSupport::Supported)},
    {REG_INFO(      7,  Acos,                               typeNameListDefault,            supportedTypeListFloat16to32,           DmlGraphSupport::Supported)},
    {REG_INFO(      7,  Asin,                               typeNameListDefault,            supportedTypeListFloat16to32,           DmlGraphSupport::Supported)},
    {REG_INFO(      7,  Atan,                               typeNameListDefault,            supportedTypeListFloat16to32,           DmlGraphSupport::Supported)},
    {REG_INFO(      7,  Affine,                             typeNameListDefault,            supportedTypeListFloat16to32,           DmlGraphSupport::Supported)},
    {REG_INFO(      10, QuantizeLinear,                     typeNameListTwo,                supportedTypeListQuantizeLinear,        DmlGraphSupport::Supported)},
    {REG_INFO(      13, QuantizeLinear,                     typeNameListTwo,                supportedTypeListQuantizeLinear,        DmlGraphSupport::Supported)},
    {REG_INFO(      10, DequantizeLinear,                   typeNameListDefault,            supportedTypeListDequantizeLinear,      DmlGraphSupport::Supported)},
    {REG_INFO(      13, DequantizeLinear,                   typeNameListDefault,            supportedTypeListDequantizeLinear,      DmlGraphSupport::Supported)},
    {REG_INFO_MS(   1,  QuantizeLinear,                     typeNameListTwo,                supportedTypeListQuantize,              DmlGraphSupport::Supported)},
    {REG_INFO_MS(   1,  DequantizeLinear,                   typeNameListTwo,                supportedTypeListQuantize,              DmlGraphSupport::Supported)},
    {REG_INFO(      9,  Sign,                               typeNameListDefault,            supportedTypeListNumericDefault,        DmlGraphSupport::Supported)},
    {REG_INFO(     13,  Sign,                               typeNameListDefault,            supportedTypeListNumericDefault,        DmlGraphSupport::Supported)},
    {REG_INFO(      9,  IsNaN,                              typeNameListTwo,                supportedTypeListIsNan,                 DmlGraphSupport::Supported)},
    {REG_INFO(     13,  IsNaN,                              typeNameListTwo,                supportedTypeListIsNan,                 DmlGraphSupport::Supported)},
    {REG_INFO(      9,  Sinh,                               typeNameListDefault,            supportedTypeListFloat16to32,           DmlGraphSupport::Supported)},
    {REG_INFO(      9,  Cosh,                               typeNameListDefault,            supportedTypeListFloat16to32,           DmlGraphSupport::Supported)},
    {REG_INFO(      9,  Asinh,                              typeNameListDefault,            supportedTypeListFloat16to32,           DmlGraphSupport::Supported)},
    {REG_INFO(      9,  Acosh,                              typeNameListDefault,            supportedTypeListFloat16to32,           DmlGraphSupport::Supported)},
    {REG_INFO(      9,  Atanh,                              typeNameListDefault,            supportedTypeListFloat16to32,           DmlGraphSupport::Supported)},
    {REG_INFO(      9,  Erf,                                typeNameListDefault,            supportedTypeListFloat16to32,           DmlGraphSupport::Supported)},
    {REG_INFO(     13,  Erf,                                typeNameListDefault,            supportedTypeListFloat16to32,           DmlGraphSupport::Supported)},
    {REG_INFO(      9,  Where,                              typeNameListWhere,              supportedTypeListWhere,                 DmlGraphSupport::Supported)},
    {REG_INFO(      7,  ReduceSum,                          typeNameListDefault,            supportedTypeListFloat16to32Ints32to64, DmlGraphSupport::Supported)},
    {REG_INFO(     11,  ReduceSum,                          typeNameListDefault,            supportedTypeListFloat16to32Ints32to64, DmlGraphSupport::Supported)},
    {REG_INFO(     13,  ReduceSum,                          typeNameListDefault,            supportedTypeListFloat16to32Ints32to64, DmlGraphSupport::Supported,     requiredConstantCpuInputs(1))},
    {REG_INFO_VER( 12,  Einsum,                             typeNameListDefault,            supportedTypeListFloat16to32,           DmlGraphSupport::Supported,     requiredConstantCpuInputs(), std::nullopt, QueryEinSum )},
    {REG_INFO(      7,  ReduceMean,                         typeNameListDefault,            supportedTypeListFloat16to32,           DmlGraphSupport::Supported)},
    {REG_INFO(     11,  ReduceMean,                         typeNameListDefault,            supportedTypeListFloat16to32,           DmlGraphSupport::Supported)},
    {REG_INFO(     13,  ReduceMean,                         typeNameListDefault,            supportedTypeListFloat16to32,           DmlGraphSupport::Supported)},
    {REG_INFO(      7,  ReduceProd,                         typeNameListDefault,            supportedTypeListFloat16to32Ints32to64, DmlGraphSupport::Supported)},
    {REG_INFO(     11,  ReduceProd,                         typeNameListDefault,            supportedTypeListFloat16to32Ints32to64, DmlGraphSupport::Supported)},
    {REG_INFO(     13,  ReduceProd,                         typeNameListDefault,            supportedTypeListFloat16to32Ints32to64, DmlGraphSupport::Supported)},
    {REG_INFO(      7,  ReduceLogSum,                       typeNameListDefault,            supportedTypeListFloat16to32,           DmlGraphSupport::Supported)},
    {REG_INFO(     11,  ReduceLogSum,                       typeNameListDefault,            supportedTypeListFloat16to32,           DmlGraphSupport::Supported)},
    {REG_INFO(     13,  ReduceLogSum,                       typeNameListDefault,            supportedTypeListFloat16to32,           DmlGraphSupport::Supported)},
    {REG_INFO(      7,  ReduceLogSumExp,                    typeNameListDefault,            supportedTypeListFloat16to32,           DmlGraphSupport::Supported)},
    {REG_INFO(     11,  ReduceLogSumExp,                    typeNameListDefault,            supportedTypeListFloat16to32,           DmlGraphSupport::Supported)},
    {REG_INFO(     13,  ReduceLogSumExp,                    typeNameListDefault,            supportedTypeListFloat16to32,           DmlGraphSupport::Supported)},
    {REG_INFO(      7,  ReduceSumSquare,                    typeNameListDefault,            supportedTypeListFloat16to32Ints32to64, DmlGraphSupport::Supported)},
    {REG_INFO(     11,  ReduceSumSquare,                    typeNameListDefault,            supportedTypeListFloat16to32Ints32to64, DmlGraphSupport::Supported)},
    {REG_INFO(     13,  ReduceSumSquare,                    typeNameListDefault,            supportedTypeListFloat16to32Ints32to64, DmlGraphSupport::Supported)},
    {REG_INFO(      7,  ReduceL1,                           typeNameListDefault,            supportedTypeListFloat16to32Ints32to64, DmlGraphSupport::Supported)},
    {REG_INFO(     11,  ReduceL1,                           typeNameListDefault,            supportedTypeListFloat16to32Ints32to64, DmlGraphSupport::Supported)},
    {REG_INFO(     13,  ReduceL1,                           typeNameListDefault,            supportedTypeListFloat16to32Ints32to64, DmlGraphSupport::Supported)},
    {REG_INFO(      7,  ReduceL2,                           typeNameListDefault,            supportedTypeListFloat16to32,           DmlGraphSupport::Supported)},
    {REG_INFO(     11,  ReduceL2,                           typeNameListDefault,            supportedTypeListFloat16to32,           DmlGraphSupport::Supported)},
    {REG_INFO(     13,  ReduceL2,                           typeNameListDefault,            supportedTypeListFloat16to32,           DmlGraphSupport::Supported)},
    {REG_INFO(      7,  ReduceMax,                          typeNameListDefault,            supportedTypeListFloat16to32,           DmlGraphSupport::Supported)},
    {REG_INFO(     11,  ReduceMax,                          typeNameListDefault,            supportedTypeListFloat16to32,           DmlGraphSupport::Supported)},
    {REG_INFO(     12,  ReduceMax,                          typeNameListDefault,            supportedTypeListFloat16to32Ints8to64,  DmlGraphSupport::Supported)},
    {REG_INFO(     13,  ReduceMax,                          typeNameListDefault,            supportedTypeListFloat16to32Ints8to64,  DmlGraphSupport::Supported)},
    {REG_INFO(      7,  ReduceMin,                          typeNameListDefault,            supportedTypeListFloat16to32,           DmlGraphSupport::Supported)},
    {REG_INFO(     11,  ReduceMin,                          typeNameListDefault,            supportedTypeListFloat16to32,           DmlGraphSupport::Supported)},
    {REG_INFO(     12,  ReduceMin,                          typeNameListDefault,            supportedTypeListFloat16to32Ints8to64,  DmlGraphSupport::Supported)},
    {REG_INFO(     13,  ReduceMin,                          typeNameListDefault,            supportedTypeListFloat16to32Ints8to64,  DmlGraphSupport::Supported)},
    {REG_INFO(      7,  ArgMax,                             typeNameListDefault,            supportedTypeListArgMinMax,             DmlGraphSupport::Supported)},
    {REG_INFO(     11,  ArgMax,                             typeNameListDefault,            supportedTypeListArgMinMax,             DmlGraphSupport::Supported)},
    {REG_INFO(     12,  ArgMax,                             typeNameListDefault,            supportedTypeListArgMinMax,             DmlGraphSupport::Supported)},
    {REG_INFO(     13,  ArgMax,                             typeNameListDefault,            supportedTypeListArgMinMax,             DmlGraphSupport::Supported)},
    {REG_INFO(      7,  ArgMin,                             typeNameListDefault,            supportedTypeListArgMinMax,             DmlGraphSupport::Supported)},
    {REG_INFO(     11,  ArgMin,                             typeNameListDefault,            supportedTypeListArgMinMax,             DmlGraphSupport::Supported)},
    {REG_INFO(     12,  ArgMin,                             typeNameListDefault,            supportedTypeListArgMinMax,             DmlGraphSupport::Supported)},
    {REG_INFO(     13,  ArgMin,                             typeNameListDefault,            supportedTypeListArgMinMax,             DmlGraphSupport::Supported)},
    {REG_INFO(      7,  Gemm,                               typeNameListDefault,            supportedTypeListFloat16to32,           DmlGraphSupport::Supported)},
    {REG_INFO(      9,  Gemm,                               typeNameListDefault,            supportedTypeListFloat16to32,           DmlGraphSupport::Supported)},
    {REG_INFO(     11,  Gemm,                               typeNameListDefault,            supportedTypeListFloat16to32,           DmlGraphSupport::Supported)},
    {REG_INFO(     13,  Gemm,                               typeNameListDefault,            supportedTypeListFloat16to32,           DmlGraphSupport::Supported)},
    {REG_INFO(      7,  Neg,                                typeNameListDefault,            supportedTypeListSigned,                DmlGraphSupport::Supported)},
    {REG_INFO(     13,  Neg,                                typeNameListDefault,            supportedTypeListSigned,                DmlGraphSupport::Supported)},
    {REG_INFO(      7,  Greater,                            typeNameListLogicalComparison,  supportedTypeListLogicalComparison7,    DmlGraphSupport::Supported)},
    {REG_INFO(      9,  Greater,                            typeNameListLogicalComparison,  supportedTypeListLogicalComparison9,    DmlGraphSupport::Supported)},
    {REG_INFO(     13,  Greater,                            typeNameListLogicalComparison,  supportedTypeListLogicalComparison9,    DmlGraphSupport::Supported)},
    {REG_INFO(      7,  Less,                               typeNameListLogicalComparison,  supportedTypeListLogicalComparison7,    DmlGraphSupport::Supported)},
    {REG_INFO(      9,  Less,                               typeNameListLogicalComparison,  supportedTypeListLogicalComparison9,    DmlGraphSupport::Supported)},
    {REG_INFO(     13,  Less,                               typeNameListLogicalComparison,  supportedTypeListLogicalComparison9,    DmlGraphSupport::Supported)},
    {REG_INFO(     12,  GreaterOrEqual,                     typeNameListLogicalComparison,  supportedTypeListLogicalComparison9,    DmlGraphSupport::Supported)},
    {REG_INFO(     12,  LessOrEqual,                        typeNameListLogicalComparison,  supportedTypeListLogicalComparison9,    DmlGraphSupport::Supported)},
    {REG_INFO(      7,  Equal,                              typeNameListLogicalComparison,  supportedTypeListLogicalComparison7,    DmlGraphSupport::Supported)},
    {REG_INFO(     11,  Equal,                              typeNameListLogicalComparison,  supportedTypeListLogicalComparison9,    DmlGraphSupport::Supported)},
    {REG_INFO(     13,  Equal,                              typeNameListLogicalComparison,  supportedTypeListLogicalComparison9,    DmlGraphSupport::Supported)},
    {REG_INFO(      7,  Not,                                typeNameListDefault,            supportedTypeListBool,                  DmlGraphSupport::Supported)},
    {REG_INFO(      7,  And,                                typeNameListDefault,            supportedTypeListBool,                  DmlGraphSupport::Supported)},
    {REG_INFO(      7,  Or,                                 typeNameListDefault,            supportedTypeListBool,                  DmlGraphSupport::Supported)},
    {REG_INFO(      7,  Xor,                                typeNameListDefault,            supportedTypeListBool,                  DmlGraphSupport::Supported)},

    // Imaging Operators
    {REG_INFO(      7,  Crop,                               typeNameListDefault,            supportedTypeListFloat16to32,           DmlGraphSupport::Supported)},
    {REG_INFO(      7,  ImageScaler,                        typeNameListDefault,            supportedTypeListFloat16to32,           DmlGraphSupport::Supported)},
    {REG_INFO_VER(  7,  Upsample,                           typeNameListDefault,            supportedTypeListFloat16to32,           DmlGraphSupport::Supported)},
    {REG_INFO_VER(  9,  Upsample,                           typeNameListDefault,            supportedTypeListFloat16to32,           DmlGraphSupport::Supported,      requiredConstantCpuInputs(1) /*scales*/)},
    {REG_INFO_VER( 10,  Upsample,                           typeNameListDefault,            supportedTypeListFloat16to32,           DmlGraphSupport::Supported,      requiredConstantCpuInputs(1) /*scales*/)},
    {REG_INFO_VER( 10,  Resize,                             typeNameListDefault,            supportedTypeListFloat16to32,           DmlGraphSupport::Supported,      requiredConstantCpuInputs(1) /*scales*/)},
    {REG_INFO_VER( 11,  Resize,                             typeNameListTwo,                supportedTypeListResize11,              DmlGraphSupport::Supported,      requiredConstantCpuInputs(1, 2, 3) /*roi, scales, sizes*/, std::nullopt, QueryResize)},
    {REG_INFO_VER( 13,  Resize,                             typeNameListTwo,                supportedTypeListResize13,              DmlGraphSupport::Supported,      requiredConstantCpuInputs(1, 2, 3) /*roi, scales, sizes*/, std::nullopt, QueryResize)},

    // Activation Functions
    {REG_INFO(      7,  Sigmoid,                            typeNameListDefault,            supportedTypeListFloat16to32,           DmlGraphSupport::Supported)},
    {REG_INFO(     13,  Sigmoid,                            typeNameListDefault,            supportedTypeListFloat16to32,           DmlGraphSupport::Supported)},
    {REG_INFO(      7,  HardSigmoid,                        typeNameListDefault,            supportedTypeListFloat16to32,           DmlGraphSupport::Supported)},
    {REG_INFO(      7,  Tanh,                               typeNameListDefault,            supportedTypeListFloat16to32,           DmlGraphSupport::Supported)},
    {REG_INFO(     13,  Tanh,                               typeNameListDefault,            supportedTypeListFloat16to32,           DmlGraphSupport::Supported)},
    {REG_INFO(      7,  ScaledTanh,                         typeNameListDefault,            supportedTypeListFloat16to32,           DmlGraphSupport::Supported)},
    {REG_INFO(      7,  Relu,                               typeNameListDefault,            supportedTypeListFloat16to32,           DmlGraphSupport::Supported)},
    {REG_INFO(     13,  Relu,                               typeNameListDefault,            supportedTypeListFloat16to32,           DmlGraphSupport::Supported)},
    {REG_INFO(     14,  Relu,                               typeNameListDefault,            supportedTypeListFloat16to32SignedInts8to32, DmlGraphSupport::Supported)},
    {REG_INFO(      7,  LeakyRelu,                          typeNameListDefault,            supportedTypeListFloat16to32,           DmlGraphSupport::Supported)},
    {REG_INFO(      7,  PRelu,                              typeNameListDefault,            supportedTypeListFloat16to32,           DmlGraphSupport::Supported)},
    {REG_INFO(      9,  PRelu,                              typeNameListDefault,            supportedTypeListFloat16to32SignedInts8to32, DmlGraphSupport::Supported)},
    {REG_INFO(      7,  ThresholdedRelu,                    typeNameListDefault,            supportedTypeListFloat16to32,           DmlGraphSupport::Supported)},
    {REG_INFO(     10,  ThresholdedRelu,                    typeNameListDefault,            supportedTypeListFloat16to32,           DmlGraphSupport::Supported)},
    {REG_INFO(      7,  Elu,                                typeNameListDefault,            supportedTypeListFloat16to32,           DmlGraphSupport::Supported)},
    {REG_INFO(      12, Celu,                               typeNameListDefault,            supportedTypeListFloat16to32,           DmlGraphSupport::Supported)},
    {REG_INFO(      7,  Selu,                               typeNameListDefault,            supportedTypeListFloat16to32,           DmlGraphSupport::Supported)},
    {REG_INFO(      7,  Softmax,                            typeNameListDefault,            supportedTypeListFloat16to32,           DmlGraphSupport::Supported)},
    {REG_INFO(     11,  Softmax,                            typeNameListDefault,            supportedTypeListFloat16to32,           DmlGraphSupport::Supported)},
    {REG_INFO_VER( 13,  Softmax,                            typeNameListDefault,            supportedTypeListFloat16to32,           DmlGraphSupport::Supported)},
    {REG_INFO(      7,  LogSoftmax,                         typeNameListDefault,            supportedTypeListFloat16to32,           DmlGraphSupport::Supported)},
    {REG_INFO(     11,  LogSoftmax,                         typeNameListDefault,            supportedTypeListFloat16to32,           DmlGraphSupport::Supported)},
    {REG_INFO_VER( 13,  LogSoftmax,                         typeNameListDefault,            supportedTypeListFloat16to32,           DmlGraphSupport::Supported)},
    {REG_INFO(      7,  Hardmax,                            typeNameListDefault,            supportedTypeListFloat16to32,           DmlGraphSupport::Supported)},
    {REG_INFO(     11,  Hardmax,                            typeNameListDefault,            supportedTypeListFloat16to32,           DmlGraphSupport::Supported)},
    {REG_INFO_VER( 13,  Hardmax,                            typeNameListDefault,            supportedTypeListFloat16to32,           DmlGraphSupport::Supported)},
    {REG_INFO(      7,  Softsign,                           typeNameListDefault,            supportedTypeListFloat16to32,           DmlGraphSupport::Supported)},
    {REG_INFO(      7,  Softplus,                           typeNameListDefault,            supportedTypeListFloat16to32,           DmlGraphSupport::Supported)},
    {REG_INFO(      7,  ParametricSoftplus,                 typeNameListDefault,            supportedTypeListFloat16to32,           DmlGraphSupport::Supported)},
    {REG_INFO(      7,  Dropout,                            typeNameListDefault,            supportedTypeListFloat16to32,           DmlGraphSupport::Supported)},
    {REG_INFO(      9,  Shrink,                             typeNameListDefault,            supportedTypeListNumericDefault,        DmlGraphSupport::Supported)},

    // Uncategorized
    {REG_INFO(      7,  MatMul,                             typeNameListDefault,            supportedTypeListFloat16to32,           DmlGraphSupport::Supported)},
    {REG_INFO(      9,  MatMul,                             typeNameListDefault,            supportedTypeListFloat16to32,           DmlGraphSupport::Supported)},
    {REG_INFO(     13,  MatMul,                             typeNameListDefault,            supportedTypeListFloat16to32,           DmlGraphSupport::Supported)},
    {REG_INFO(      7,  Cast,                               typeNameListTwo,                supportedTypeListCast,                  DmlGraphSupport::Supported)},
    {REG_INFO(      9,  Cast,                               typeNameListTwo,                supportedTypeListCast,                  DmlGraphSupport::Supported)},
    {REG_INFO(     13,  Cast,                               typeNameListTwo,                supportedTypeListCast,                  DmlGraphSupport::Supported)},
    {REG_INFO_VER( 15,  CastLike,                           typeNameListTwo,                supportedTypeListCast,                  DmlGraphSupport::Supported)},
    {REG_INFO(      7,  MemcpyFromHost,                     typeNameListDefault,            supportedTypeListAll)},
    {REG_INFO(      7,  MemcpyToHost,                       typeNameListDefault,            supportedTypeListAll)},
    {REG_INFO_VER(  7,  TopK,                               typeNameListTopK,               supportedTypeListTopK,                  DmlGraphSupport::Supported)},
    {REG_INFO_VER( 10,  TopK,                               typeNameListTopK,               supportedTypeListTopK,                  DmlGraphSupport::Supported, requiredConstantCpuInputs(1))},
    {REG_INFO_VER( 11,  TopK,                               typeNameListTopK,               supportedTypeListTopK,                  DmlGraphSupport::Supported, requiredConstantCpuInputs(1))},
    {REG_INFO(      9,  OneHot,                             typeNameListThree,              supportedTypeListOneHot,                DmlGraphSupport::Supported, requiredConstantCpuInputs(1))},
    {REG_INFO(     11,  OneHot,                             typeNameListThree,              supportedTypeListOneHot,                DmlGraphSupport::Supported, requiredConstantCpuInputs(1))},
    // Shape-1, Shape-13, Shape-15 rely on CPU.
    // Size-1 relies on CPU.

<<<<<<< HEAD
    // DmlFused operators
    {REG_INFO_MSDML(1,  DmlFusedConv,                       typeNameListDefault,            supportedTypeListFloat16to32,           DmlGraphSupport::Supported)},
    {REG_INFO_MSDML(1,  DmlFusedConvTranspose,              typeNameListDefault,            supportedTypeListFloat16to32,           DmlGraphSupport::Supported)},
    {REG_INFO_MSDML(1,  DmlFusedInstanceNormalization,      typeNameListDefault,            supportedTypeListFloat16to32,           DmlGraphSupport::Supported)},
    {REG_INFO_MSDML(1,  DmlFusedBatchNormalization,         typeNameListDefault,            supportedTypeListFloat16to32,           DmlGraphSupport::Supported)},
    {REG_INFO_MSDML(1,  DmlFusedMeanVarianceNormalization,  typeNameListDefault,            supportedTypeListFloat16to32,           DmlGraphSupport::Supported)},
    {REG_INFO_MSDML(1,  DmlFusedGemm,                       typeNameListDefault,            supportedTypeListFloat16to32,           DmlGraphSupport::Supported)},
    {REG_INFO_MSDML(1,  DmlFusedMatMul,                     typeNameListDefault,            supportedTypeListFloat16to32,           DmlGraphSupport::Supported)},
    {REG_INFO_MSDML(1,  DmlFusedAdd,                        typeNameListDefault,            supportedTypeListFloat16to32,           DmlGraphSupport::Supported)},
    {REG_INFO_MSDML(1,  DmlFusedSum,                        typeNameListDefault,            supportedTypeListFloat16to32,           DmlGraphSupport::Supported,     requiredConstantCpuInputs(), 2)},

    // Contrib operators
    {REG_INFO_MS(   1,  Gelu,                               typeNameListDefault,            supportedTypeListFloat16to32,           DmlGraphSupport::Supported)},
    {REG_INFO_MS(   1,  FusedMatMul,                        typeNameListDefault,            supportedTypeListFloat16to32,           DmlGraphSupport::Supported)},
=======
    // Fused operators
    {REG_INFO_MSDML(1,  FusedConv,                          typeNameListDefault,            supportedTypeListFloat16to32,           DmlGraphSupport::Supported)},
    {REG_INFO_MSDML(1,  FusedConvTranspose,                 typeNameListDefault,            supportedTypeListFloat16to32,           DmlGraphSupport::Supported)},
    {REG_INFO_MSDML(1,  FusedInstanceNormalization,         typeNameListDefault,            supportedTypeListFloat16to32,           DmlGraphSupport::Supported)},
    {REG_INFO_MSDML(1,  FusedBatchNormalization,            typeNameListDefault,            supportedTypeListFloat16to32,           DmlGraphSupport::Supported)},
    {REG_INFO_MSDML(1,  FusedMeanVarianceNormalization,     typeNameListDefault,            supportedTypeListFloat16to32,           DmlGraphSupport::Supported)},
    {REG_INFO_MSDML(1,  FusedGemm,                          typeNameListDefault,            supportedTypeListFloat16to32,           DmlGraphSupport::Supported)},
    {REG_INFO_MSDML(1,  FusedMatMul,                        typeNameListDefault,            supportedTypeListFloat16to32,           DmlGraphSupport::Supported)},
    {REG_INFO_MSDML(1,  FusedAdd,                           typeNameListDefault,            supportedTypeListFloat16to32,           DmlGraphSupport::Supported)},
    {REG_INFO_MSDML(1,  FusedSum,                           typeNameListDefault,            supportedTypeListFloat16to32,           DmlGraphSupport::Supported,     requiredConstantCpuInputs(), 2)},
>>>>>>> 1e34440c

    {REG_INFO(     10,  IsInf,                              typeNameListTwo,                supportedTypeListIsInf,                 DmlGraphSupport::Supported)},
    {REG_INFO(     10,  Mod,                                typeNameListDefault,            supportedTypeListNumericDefault,        DmlGraphSupport::Supported)},
    {REG_INFO(     13,  Mod,                                typeNameListDefault,            supportedTypeListNumericDefault,        DmlGraphSupport::Supported)},
    {REG_INFO(     11,  BitShift,                           typeNameListDefault,            supportedTypeListUInt8to64,             DmlGraphSupport::Supported)},
    {REG_INFO(     11,  Round,                              typeNameListDefault,            supportedTypeListFloat16to32,           DmlGraphSupport::Supported)},
    {REG_INFO(     10,  ReverseSequence,                    typeNameListDefault,            supportedTypeListAllScalars,            DmlGraphSupport::Supported)},
    {REG_INFO_VER( 11,  CumSum,                             typeNameListDefault,            supportedTypeListFloat16to32Ints32to64, DmlGraphSupport::Supported,     requiredConstantCpuInputs(1))},
    {REG_INFO_VER( 14,  CumSum,                             typeNameListDefault,            supportedTypeListFloat16to32Ints32to64, DmlGraphSupport::Supported,     requiredConstantCpuInputs(1))},
    {REG_INFO(     11,  Range,                              typeNameListDefault,            supportedTypeListRange,                 DmlGraphSupport::Supported,     requiredConstantCpuInputs(0,1,2))},

    {REG_INFO(      9,  MaxUnpool,                          typeNameListTwo,                supportedTypeListMaxUnpool,             DmlGraphSupport::Supported,      requiredConstantCpuInputs(2))},
    {REG_INFO(     11,  MaxUnpool,                          typeNameListTwo,                supportedTypeListMaxUnpool,             DmlGraphSupport::Supported,      requiredConstantCpuInputs(2))},  // 11 is identical to 9.

    {REG_INFO_MS(  1,   QLinearAdd,                         typeNameListDefault,            supportedTypeListInteger8,              DmlGraphSupport::Supported)},
    {REG_INFO(     10,  QLinearConv,                        typeNameListFour,               supportedTypeListQLinearConv,           DmlGraphSupport::Supported)},
    {REG_INFO(     10,  QLinearMatMul,                      typeNameListThree,              supportedTypeListQLinearMatMul,         DmlGraphSupport::Supported)},
    {REG_INFO(     10,  MatMulInteger,                      typeNameListThree,              supportedTypeListInteger,               DmlGraphSupport::Supported)},
    {REG_INFO(     10,  ConvInteger,                        typeNameListThree,              supportedTypeListInteger,               DmlGraphSupport::Supported)},
    {REG_INFO(     11,  DynamicQuantizeLinear,              typeNameListTwo,                supportedTypeListDynamicQuantizeLinear, DmlGraphSupport::Supported)},
};

template<typename T>
MLOperatorEdgeDescription EdgeDesc()
{
    return {MLOperatorEdgeType::Tensor, static_cast<uint64_t>(MLTypeTraits<T>::TensorType)};
}

void RegisterDmlOperators(IMLOperatorRegistry* registry)
{
    ComPtr<IMLOperatorRegistryPrivate> registryPrivate;
    ORT_THROW_IF_FAILED(registry->QueryInterface(registryPrivate.GetAddressOf()));

    std::vector<MLOperatorEdgeTypeConstrant> typeConstraints;
    std::vector<MLOperatorEdgeDescription> edgeDescs;

    for (const OperatorRegistrationInformation& information : operatorRegistrationInformationTable)
    {
        assert(information.tensorTypeNames.size() == information.supportedTensorDataTypes.size());

        MLOperatorKernelDescription desc = {};
        desc.domain = information.domain;
        desc.name = information.operatorName;
        desc.executionType = MLOperatorExecutionType::D3D12;

        // The graph must be configured with operators from only the legacy DML API, or only the new DML API
        bool kernelSupportsGraph = !bool(information.dmlGraphSupport & DmlGraphSupport::NotSupported);

        desc.options = information.shapeInferenceFunction ?
            MLOperatorKernelOptions::None : MLOperatorKernelOptions::AllowDynamicInputShapes;

        desc.minimumOperatorSetVersion = information.sinceVersion;

        typeConstraints.resize(information.tensorTypeNames.size());
        desc.typeConstraints = typeConstraints.data();
        desc.typeConstraintCount = static_cast<uint32_t>(typeConstraints.size());

#if _DEBUG
        // If some version of the operator is supported for fusion, check that each registered version is also supported.
        // This ensures that table of operators and versions supporting fusion does not become stale as operator sets are added.
        FusionHelpers::AssertFusableOperatorSupportsVersionIfExists(desc.name, desc.domain, desc.minimumOperatorSetVersion);
#endif

        // edgeDescs will accumulate the edge descriptions across all type constraints.
        // The values of allowedTypeCount will indicate how many elements of edgeDescs
        // belong to each type constraint.
        edgeDescs.clear();
        size_t lastEdgeDescSize = 0;

        // Append all supported tensor data types for each tensor type.
        for (gsl::index i = 0, ci = information.tensorTypeNames.size(); i < ci; ++i)
        {
            typeConstraints[i].typeLabel = information.tensorTypeNames[i];

            std::vector<MLOperatorTensorDataType> supportedTypeList;
            SupportedTensorDataTypes supportedTypes = information.supportedTensorDataTypes[i];

            if (bool(supportedTypes & SupportedTensorDataTypes::Float32)) edgeDescs.push_back(EdgeDesc<float>());
            if (bool(supportedTypes & SupportedTensorDataTypes::UInt8  )) edgeDescs.push_back(EdgeDesc<uint8_t>());
            if (bool(supportedTypes & SupportedTensorDataTypes::Int8   )) edgeDescs.push_back(EdgeDesc<int8_t>());
            if (bool(supportedTypes & SupportedTensorDataTypes::UInt16 )) edgeDescs.push_back(EdgeDesc<uint16_t>());
            if (bool(supportedTypes & SupportedTensorDataTypes::Int16  )) edgeDescs.push_back(EdgeDesc<int16_t>());
            if (bool(supportedTypes & SupportedTensorDataTypes::Int32  )) edgeDescs.push_back(EdgeDesc<int32_t>());
            if (bool(supportedTypes & SupportedTensorDataTypes::Int64  )) edgeDescs.push_back(EdgeDesc<int64_t>());
            //if (bool(supportedTypes & SupportedTensorDataTypes::String )) edgeDescs.push_back(EdgeDesc<std::string>());
            if (bool(supportedTypes & SupportedTensorDataTypes::Bool   )) edgeDescs.push_back(EdgeDesc<bool>());
            if (bool(supportedTypes & SupportedTensorDataTypes::Float16)) edgeDescs.push_back(EdgeDesc<::MLFloat16>());
            if (bool(supportedTypes & SupportedTensorDataTypes::Float64)) edgeDescs.push_back(EdgeDesc<double>());
            if (bool(supportedTypes & SupportedTensorDataTypes::UInt32 )) edgeDescs.push_back(EdgeDesc<uint32_t>());
            if (bool(supportedTypes & SupportedTensorDataTypes::UInt64 )) edgeDescs.push_back(EdgeDesc<uint64_t>());

            typeConstraints[i].allowedTypeCount = static_cast<uint32_t>(edgeDescs.size() - lastEdgeDescSize);
            lastEdgeDescSize = edgeDescs.size();
        }

        // Now that the edge descriptions list won't be re-allocated, assign pointers to its memory
        // into the type constraints entries
        size_t totalTypeCount = 0;
        for (gsl::index i = 0, ci = information.tensorTypeNames.size(); i < ci; ++i)
        {
            typeConstraints[i].allowedTypes = &edgeDescs.data()[totalTypeCount];
            totalTypeCount += typeConstraints[i].allowedTypeCount;
        }

        ComPtr<MLOperatorKernelFactory> factory =  wil::MakeOrThrow<MLOperatorKernelFactory>(information.creationFunction);
        ComPtr<MLOperatorShapeInferrer> shapeInferrer;

        if (information.shapeInferenceFunction)
        {
            shapeInferrer = wil::MakeOrThrow<MLOperatorShapeInferrer>(information.shapeInferenceFunction);
        }

        ComPtr<IMLOperatorSupportQueryPrivate> supportQuery;
        if (information.supportQueryFunction)
        {
            supportQuery = wil::MakeOrThrow<MLOperatorSupportQuery>(information.supportQueryFunction);
        }

        ORT_THROW_IF_FAILED(registryPrivate->RegisterOperatorKernel(
            &desc,
            factory.Get(),
            shapeInferrer.Get(),
            supportQuery.Get(),
            true, // isInternalOperator
            information.canAliasFirstInput, // alias
            kernelSupportsGraph, // supportsGraph
            information.requiredInputCountForDmlGraphSupport ? &(*information.requiredInputCountForDmlGraphSupport) : nullptr,
            information.requiredConstantCpuInputs.first.data(),
            static_cast<uint32_t>(information.requiredConstantCpuInputs.second)
        ));
    }

    GpuDFTOperatorFactory::RegisterDFTKernel(registry);
}

} // namespace Dml<|MERGE_RESOLUTION|>--- conflicted
+++ resolved
@@ -685,7 +685,6 @@
     // Shape-1, Shape-13, Shape-15 rely on CPU.
     // Size-1 relies on CPU.
 
-<<<<<<< HEAD
     // DmlFused operators
     {REG_INFO_MSDML(1,  DmlFusedConv,                       typeNameListDefault,            supportedTypeListFloat16to32,           DmlGraphSupport::Supported)},
     {REG_INFO_MSDML(1,  DmlFusedConvTranspose,              typeNameListDefault,            supportedTypeListFloat16to32,           DmlGraphSupport::Supported)},
@@ -700,18 +699,6 @@
     // Contrib operators
     {REG_INFO_MS(   1,  Gelu,                               typeNameListDefault,            supportedTypeListFloat16to32,           DmlGraphSupport::Supported)},
     {REG_INFO_MS(   1,  FusedMatMul,                        typeNameListDefault,            supportedTypeListFloat16to32,           DmlGraphSupport::Supported)},
-=======
-    // Fused operators
-    {REG_INFO_MSDML(1,  FusedConv,                          typeNameListDefault,            supportedTypeListFloat16to32,           DmlGraphSupport::Supported)},
-    {REG_INFO_MSDML(1,  FusedConvTranspose,                 typeNameListDefault,            supportedTypeListFloat16to32,           DmlGraphSupport::Supported)},
-    {REG_INFO_MSDML(1,  FusedInstanceNormalization,         typeNameListDefault,            supportedTypeListFloat16to32,           DmlGraphSupport::Supported)},
-    {REG_INFO_MSDML(1,  FusedBatchNormalization,            typeNameListDefault,            supportedTypeListFloat16to32,           DmlGraphSupport::Supported)},
-    {REG_INFO_MSDML(1,  FusedMeanVarianceNormalization,     typeNameListDefault,            supportedTypeListFloat16to32,           DmlGraphSupport::Supported)},
-    {REG_INFO_MSDML(1,  FusedGemm,                          typeNameListDefault,            supportedTypeListFloat16to32,           DmlGraphSupport::Supported)},
-    {REG_INFO_MSDML(1,  FusedMatMul,                        typeNameListDefault,            supportedTypeListFloat16to32,           DmlGraphSupport::Supported)},
-    {REG_INFO_MSDML(1,  FusedAdd,                           typeNameListDefault,            supportedTypeListFloat16to32,           DmlGraphSupport::Supported)},
-    {REG_INFO_MSDML(1,  FusedSum,                           typeNameListDefault,            supportedTypeListFloat16to32,           DmlGraphSupport::Supported,     requiredConstantCpuInputs(), 2)},
->>>>>>> 1e34440c
 
     {REG_INFO(     10,  IsInf,                              typeNameListTwo,                supportedTypeListIsInf,                 DmlGraphSupport::Supported)},
     {REG_INFO(     10,  Mod,                                typeNameListDefault,            supportedTypeListNumericDefault,        DmlGraphSupport::Supported)},
