// Copyright (c) Microsoft Corporation. All rights reserved.
// Licensed under the MIT License.

#include <fstream>
#include <limits>
#include <list>
#include <map>
#include <memory>
#include <unordered_set>
#include <unordered_map>
#include <utility>
#include "core/providers/shared_library/provider_api.h"
#define ORT_API_MANUAL_INIT
#include "core/session/onnxruntime_cxx_api.h"
#include "core/common/safeint.h"

#include "tensorrt_execution_provider.h"
#include "core/providers/cuda/math/unary_elementwise_ops_impl.h"
#include "core/providers/cuda/shared_inc/cuda_call.h"
#include "gpu_data_transfer.h"
#include "gsl/gsl"
#include <experimental/filesystem>
#include "cuda_allocator.h"

#define CUDA_RETURN_IF_ERROR(expr)               \
  ORT_RETURN_IF_ERROR(CUDA_CALL(expr)            \
                          ? common::Status::OK() \
                          : ORT_MAKE_STATUS(ONNXRUNTIME, FAIL, "CUDA error executing ", #expr))

using namespace ONNX_NAMESPACE;
using namespace ::onnxruntime::logging;
namespace fs = std::experimental::filesystem;
namespace {
struct KernelRegistryAndStatus {
  std::shared_ptr<onnxruntime::Provider_KernelRegistry> kernel_registry{onnxruntime::Provider_KernelRegistry::Create()};
  Status st;
};

std::string GetEnginePath(const ::std::string& root, const std::string& name) {
  if (root.empty()) {
    return name + ".engine";
  } else {
    fs::path path = root;
    path.append(name + ".engine");
    return path.string();
  }
}

/*
std::string GetVecHash(const ::std::vector<int>& vec) {
  std::size_t ret = 0;
  for (auto& i : vec) {
    ret ^= std::hash<uint32_t>()(i);
  }
  return std::to_string(ret);
}
*/
}  // namespace

namespace google {
namespace protobuf {
void ShutdownProtobufLibrary();
}
}  // namespace google

struct ShutdownProtobuf {
  ~ShutdownProtobuf() {
    ::google::protobuf::ShutdownProtobufLibrary();
  }
} g_protobuf;

namespace onnxruntime {

constexpr const char* TRT = "Tensorrt";
constexpr const char* TRT_PINNED = "TensorrtPinned";

class Memcpy final : public Provider_OpKernel {
 public:
  Memcpy(const Provider_OpKernelInfo&) {}

  Status Compute(Provider_OpKernelContext* ctx, const Provider_OpKernel_Base& base) const override {
    const auto* X = ctx->Input<Provider_Tensor>(0);
    Provider_Tensor* Y = ctx->Output(0, X->Shape());
    Status retval = base.GetInfo().GetDataTransferManager().CopyTensor(*X, *Y, base.GetInfo().GetKernelDef_ExecQueueId());
    return retval;
  }
};

template <typename T>
Provider_KernelCreateInfo BuildKernelCreateInfo();

ONNX_OPERATOR_KERNEL_EX(
    MemcpyFromHost,
    kOnnxDomain,
    1,
    kTensorrtExecutionProvider,
    (*Provider_KernelDefBuilder::Create())
        .InputMemoryType(OrtMemTypeCPUInput, 0)
        .ExecQueueId(kCudaStreamCopyIn)
        .TypeConstraint("T", DataTypeImpl::AllFixedSizeTensorTypes()),
    Memcpy);

ONNX_OPERATOR_KERNEL_EX(
    MemcpyToHost,
    kOnnxDomain,
    1,
    kTensorrtExecutionProvider,
    (*Provider_KernelDefBuilder::Create())
        .OutputMemoryType(OrtMemTypeCPUOutput, 0)
        .ExecQueueId(kCudaStreamCopyOut)
        .TypeConstraint("T", DataTypeImpl::AllFixedSizeTensorTypes()),
    Memcpy);

class ONNX_OPERATOR_KERNEL_CLASS_NAME(kTensorrtExecutionProvider, kOnnxDomain, 1, MemcpyFromHost);
class ONNX_OPERATOR_KERNEL_CLASS_NAME(kTensorrtExecutionProvider, kOnnxDomain, 1, MemcpyToHost);

static Status RegisterTensorrtKernels(Provider_KernelRegistry& kernel_registry) {
  static const Provider_BuildKernelCreateInfoFn function_table[] = {
      BuildKernelCreateInfo<ONNX_OPERATOR_KERNEL_CLASS_NAME(kTensorrtExecutionProvider, kOnnxDomain, 1, MemcpyFromHost)>,
      BuildKernelCreateInfo<ONNX_OPERATOR_KERNEL_CLASS_NAME(kTensorrtExecutionProvider, kOnnxDomain, 1, MemcpyToHost)>,
  };

  for (auto& function_table_entry : function_table) {
    ORT_RETURN_IF_ERROR(kernel_registry.Register(function_table_entry()));
  }
  return Status::OK();
}

KernelRegistryAndStatus GetTensorrtKernelRegistry() {
  KernelRegistryAndStatus ret;
  ret.st = RegisterTensorrtKernels(*ret.kernel_registry);
  return ret;
}

std::shared_ptr<Provider_KernelRegistry> TensorrtExecutionProvider::Provider_GetKernelRegistry() const {
  static KernelRegistryAndStatus k = GetTensorrtKernelRegistry();
  // throw if the registry failed to initialize
  ORT_THROW_IF_ERROR(k.st);
  return k.kernel_registry;
}

// Per TensorRT documentation, logger needs to be a singleton.
TensorrtLogger& GetTensorrtLogger() {
  static TensorrtLogger trt_logger(nvinfer1::ILogger::Severity::kWARNING);
  return trt_logger;
}

TensorrtExecutionProvider::TensorrtExecutionProvider(const TensorrtExecutionProviderInfo& info)
    : Provider_IExecutionProvider{onnxruntime::kTensorrtExecutionProvider}, device_id_(info.device_id) {
  CUDA_CALL_THROW(cudaSetDevice(device_id_));

  Provider_AllocatorCreationInfo default_memory_info(
      [](int id) { return onnxruntime::make_unique<CUDAAllocator>(id, TRT); }, device_id_);
  allocator_ = CreateAllocator(default_memory_info);
  Provider_InsertAllocator(allocator_);

  Provider_AllocatorCreationInfo pinned_allocator_info(
      [](int) { return onnxruntime::make_unique<CUDAPinnedAllocator>(0, TRT_PINNED); }, device_id_);
  Provider_InsertAllocator(CreateAllocator(pinned_allocator_info));

  // Get environment variables
  const std::string max_partition_iterations_env = onnxruntime::GetEnvironmentVar(tensorrt_env_vars::kMaxPartitionIterations);
  if (!max_partition_iterations_env.empty()) {
    max_partition_iterations_ = std::stoi(max_partition_iterations_env);
  }

  const std::string min_subgraph_size_env = onnxruntime::GetEnvironmentVar(tensorrt_env_vars::kMinSubgraphSize);
  if (!min_subgraph_size_env.empty()) {
    min_subgraph_size_ = std::stoi(min_subgraph_size_env);
  }

  const std::string max_workspace_size_env = onnxruntime::GetEnvironmentVar(tensorrt_env_vars::kMaxWorkspaceSize);
  if (!max_workspace_size_env.empty()) {
    max_workspace_size_ = std::stoull(max_workspace_size_env);
  }

  const std::string fp16_enable_env = onnxruntime::GetEnvironmentVar(tensorrt_env_vars::kFP16Enable);
  if (!fp16_enable_env.empty()) {
    fp16_enable_ = (std::stoi(fp16_enable_env) == 0 ? false : true);
  }

  const std::string dump_subgraphs_env = onnxruntime::GetEnvironmentVar(tensorrt_env_vars::kDumpSubgraphs);
  if (!dump_subgraphs_env.empty()) {
    dump_subgraphs_ = (std::stoi(dump_subgraphs_env) == 0 ? false : true);
  }

  const std::string engine_cache_enable_env = onnxruntime::GetEnvironmentVar(tensorrt_env_vars::kEngineCacheEnable);
  if (!engine_cache_enable_env.empty()) {
    engine_cache_enable_ = (std::stoi(engine_cache_enable_env) == 0 ? false : true);
  }

  if (engine_cache_enable_) {
    engine_cache_path_ = onnxruntime::GetEnvironmentVar(tensorrt_env_vars::kEngineCachePath);
    if (!engine_cache_path_.empty() && !fs::is_directory(engine_cache_path_)) {
      if (!fs::create_directory(engine_cache_path_)) {
        throw std::runtime_error("Failed to create directory " + engine_cache_path_);
      }
    }
    runtime_ = nvinfer1::createInferRuntime(GetTensorrtLogger());
  }
}

TensorrtExecutionProvider::~TensorrtExecutionProvider() {}

Provider_AllocatorPtr TensorrtExecutionProvider::Provider_GetAllocator(int id, OrtMemType mem_type) const {
  if (mem_type == OrtMemTypeDefault) {
    return allocator_;
  } else {
    return Provider_IExecutionProvider::Provider_GetAllocator(id, mem_type);
  }
}

std::unique_ptr<onnxruntime::Provider_IDataTransfer> TensorrtExecutionProvider::Provider_GetDataTransfer() const {
  return onnxruntime::make_unique<GPUDataTransfer>();
}

// Convert GraphViewer graph to GraphProto
void ToGraphProtoInternal(const onnxruntime::Provider_GraphViewer& graph, Provider_GraphProto& graph_proto) {
  for (const auto* input_arg : graph.GetInputs()) {
    *(graph_proto.mutable_input()->Add()) = input_arg->ToProto();
  }

  // Add all graph's initializers to the subgraph
  const auto& init_tensors = graph.GetAllInitializedTensors();
  for (const auto& tensor : init_tensors) {
    *(graph_proto.mutable_initializer()->Add()) = *(tensor.second);
  }

  for (const auto* output_arg : graph.GetOutputs()) {
    *(graph_proto.mutable_output()->Add()) = output_arg->ToProto();
  }

  for (const auto* value_info : graph.GetValueInfo()) {
    *(graph_proto.mutable_value_info()->Add()) = value_info->ToProto();
  }

  // Nodes must be sorted in Topological Order in the GraphProto per ONNX spec.
  for (auto& node_idx : graph.GetNodesInTopologicalOrder()) {
    const gsl::not_null<Provider_NodeProto*> node_proto{graph_proto.add_node()};
    const gsl::not_null<const Provider_Node*> p_node{graph.GetNode(node_idx)};
    p_node->ToProto(*node_proto);
  }
}

// Check if cycle exists in the graph after partitioning
bool FindCycleHelper(int i, const std::list<int>* adjacency_map, bool visited[], bool* st, std::vector<int>& cycles) {
  if (!visited[i]) {
    visited[i] = true;
    st[i] = true;
    for (auto iter = adjacency_map[i].begin(); iter != adjacency_map[i].end(); ++iter) {
      if (!visited[*iter] && FindCycleHelper(*iter, adjacency_map, visited, st, cycles)) {
        cycles.push_back(*iter);
        return true;
      } else if (st[*iter]) {
        cycles.push_back(*iter);
        return true;
      }
    }
  }
  st[i] = false;
  return false;
}

SubGraphCollection_t RemoveEmptyShapeNodes(const onnxruntime::Provider_GraphViewer& graph) {
  // Here only NonZero, NonMaxSuppression and TopK related empty shape nodes are removed, particularly for RCNN models.
  // TODO: Remove the code if TensorRT fixed the issue in the future release, or find a better generic way here to work around
  const std::vector<NodeIndex>& node_index = graph.GetNodesInTopologicalOrder();
  const std::vector<std::string> exclude_dim_names{"NonZero", "NonMaxSuppression", "TopK"};
  SubGraphCollection_t parser_nodes_vector = {{{}, false}};
  std::vector<size_t> nodes_vector(node_index.size());
  std::iota(std::begin(nodes_vector), std::end(nodes_vector), 0);
  for (const auto& index : nodes_vector) {
    // Check if node has empty input shape
    const auto& node = graph.GetNode(node_index[index]);
    bool exclude_node = false;
    for (const auto& input : node->InputDefs()) {
      const auto& input_shape = input->Shape();
      if (input_shape) {
        for (const auto& dim : input_shape->dim()) {
          std::string dim_name = dim.dim_param();
          if (!dim_name.empty()) {
            for (const auto& exclude : exclude_dim_names) {
              if (dim_name.find(exclude) != std::string::npos) {
                exclude_node = true;
                break;
              }
            }
            if (exclude_node) {
              break;
            }
          }
        }
      }

      if (exclude_node) {
        break;
      }
    }

    // Remove the node with empty input shape
    if (!exclude_node) {
      parser_nodes_vector.back().first.push_back(index);
    } else if (!parser_nodes_vector.back().first.empty()) {
      parser_nodes_vector.push_back({{}, false});
    }
  }

  return parser_nodes_vector;
}

std::unique_ptr<Provider_IndexedSubGraph> TensorrtExecutionProvider::GetSubGraph(SubGraph_t graph_nodes_index, int& kernels_index, const onnxruntime::Provider_GraphViewer& graph) const {
  const std::vector<NodeIndex>& node_index = graph.GetNodesInTopologicalOrder();
  std::unordered_set<size_t> node_set;
  node_set.reserve(graph_nodes_index.first.size());
  for (const auto& index : graph_nodes_index.first) {
    node_set.insert(node_index[index]);
  }

  // Get parent graph output names
  std::unordered_set<std::string> graph_output_names;
  for (const auto* output_arg : graph.GetOutputs()) {
    graph_output_names.insert(output_arg->Name());
  }

  // Find inputs and outputs of the subgraph
  std::unique_ptr<Provider_IndexedSubGraph> sub_graph = onnxruntime::Provider_IndexedSubGraph::Create();
  std::unordered_map<const Provider_NodeArg*, int> fused_inputs, fused_outputs, fused_outputs_to_add, graph_outputs_to_add;
  std::unordered_set<const Provider_NodeArg*> erased;
  int input_order = 0;
  int output_order = 0;

  for (const auto& index : graph_nodes_index.first) {
    sub_graph->Nodes().push_back(node_index[index]);
    const auto& node = graph.GetNode(node_index[index]);
    for (const auto& input : node->InputDefs()) {
      const auto& it = fused_outputs.find(input);
      if (it != fused_outputs.end()) {
        fused_outputs.erase(it);
        erased.insert(input);
      } else if (erased.find(input) == erased.end()) {
        // Only when input is neither in output list nor erased list, add the input to input list
        fused_inputs[input] = input_order++;
      }
    }

    for (const auto& input : node->ImplicitInputDefs()) {
      const auto& it = fused_outputs.find(input);
      if (it != fused_outputs.end()) {
        fused_outputs.erase(it);
        erased.insert(input);
      } else if (erased.find(input) == erased.end()) {
        // Only when input is neither in output list nor erased list, add the input to input list
        fused_inputs[input] = input_order++;
      }
    }

    // For output searching, there are two special cases,
    // One is, if node's OutputEdges are more than its outputs, meaning certain output is used more than once,
    // if the output is connected to nodes that don't belong to the subgraph, the output need to be added
    // to the output list
    // The other one is, if subgraph's node output is parent graph's output. the node output should
    // be also added to the subgraph's output list
    if (node->GetOutputEdgesCount() > node->OutputDefs().size()) {
      for (auto it = node->OutputEdgesBegin(), end = node->OutputEdgesEnd(); it != end; ++it) {
        const auto& node_idx = it->GetNode().Index();
        const auto& output = (it->GetNode()).InputDefs()[it->GetDstArgIndex()];
        if (node_set.find(node_idx) != node_set.end()) {
          const auto& iter = fused_inputs.find(output);
          if (iter != fused_inputs.end()) {
            fused_inputs.erase(iter);
            erased.insert(output);
          } else if (erased.find(output) == erased.end()) {
            if (graph_output_names.find(output->Name()) != graph_output_names.end()) {
              graph_outputs_to_add[output] = output_order;
            }
            fused_outputs[output] = output_order++;
          }
        } else {
          fused_outputs_to_add[output] = output_order++;
        }
      }
    } else {
      for (const auto& output : node->OutputDefs()) {
        const auto& it = fused_inputs.find(output);
        if (it != fused_inputs.end()) {
          fused_inputs.erase(it);
          erased.insert(output);
        }
        // Only when output is neither in input list nor erased list, add the output to output list
        else if (erased.find(output) == erased.end()) {
          if (graph_output_names.find(output->Name()) != graph_output_names.end()) {
            graph_outputs_to_add[output] = output_order;
          }
          fused_outputs[output] = output_order++;
        }
      }
    }
  }

  fused_outputs.insert(fused_outputs_to_add.begin(), fused_outputs_to_add.end());
  fused_outputs.insert(graph_outputs_to_add.begin(), graph_outputs_to_add.end());

  // Sort inputs and outputs by the order they were added
  std::multimap<int, const Provider_NodeArg*> inputs, outputs;
  for (auto it = fused_inputs.begin(), end = fused_inputs.end(); it != end; ++it) {
    inputs.insert(std::pair<int, const Provider_NodeArg*>(it->second, it->first));
  }

  for (auto it = fused_outputs.begin(), end = fused_outputs.end(); it != end; ++it) {
    outputs.insert(std::pair<int, const Provider_NodeArg*>(it->second, it->first));
  }

  // Assign inputs and outputs to subgraph's meta_def
  auto meta_def = Provider_IndexedSubGraph_MetaDef::Create();
  const std::string graph_type = graph.IsSubgraph() ? "subgraph" : "graph";
  meta_def->name() = "TRTKernel_" + graph_type + "_" + graph.Name() + "_" + std::to_string(kernels_index++);
  meta_def->domain() = kMSDomain;

  for (const auto& input : inputs) {
    if (input.second->Exists()) {
      meta_def->inputs().push_back(input.second->Name());
    }
  }

  for (const auto& output : outputs) {
    if (output.second->Exists()) {
      meta_def->outputs().push_back(output.second->Name());
    }
  }

  meta_def->since_version() = 1;
  sub_graph->SetMetaDef(std::move(meta_def));

  return sub_graph;
}

SubGraphCollection_t TensorrtExecutionProvider::GetSupportedList(SubGraphCollection_t nodes_vector_input, int iterations, const int max_iterations,
                                                                 const onnxruntime::Provider_GraphViewer& graph, bool* early_termination) const {
  // Return if iterations are exceeding predefined number
  SubGraphCollection_t nodes_list_output;
  if (iterations > max_iterations) {
    *early_termination = true;
    return nodes_list_output;
  }

  // Get parent graph output names
  std::unordered_set<std::string> graph_output_names;
  for (const auto* output_arg : graph.GetOutputs()) {
    graph_output_names.insert(output_arg->Name());
  }

  iterations++;
  const std::vector<NodeIndex>& node_index = graph.GetNodesInTopologicalOrder();
  for (const auto& group : nodes_vector_input) {
    // Construct subgraph
    if (!group.first.empty()) {
      if (group.second) {
        nodes_list_output.push_back(group);
      } else {
        auto model_build = graph.CreateModel(*GetLogger());
        auto& graph_build = model_build->MainGraph();

        // Add node and node args
        // If node output is also parent graph output, the  output will be added to the
        // subgraph's output list
        std::vector<std::string> subgraph_output_names;
        for (const auto& index : group.first) {
          const auto& node = graph.GetNode(node_index[index]);
          std::vector<onnxruntime::Provider_NodeArg*> inputs, outputs;
          for (auto input : node->InputDefs()) {
            auto& n_input = graph_build.GetOrCreateNodeArg(input->Name(), input->TypeAsProto());
            inputs.push_back(&n_input);
            const Provider_TensorProto* initializer = nullptr;
            if (graph.GetInitializedTensor(input->Name(), initializer)) {
              const Provider_TensorProto* subgraph_initializer = nullptr;
              if (!graph_build.GetInitializedTensor(input->Name(), subgraph_initializer)) {
                graph_build.AddInitializedTensor(*(initializer));
              }
            }
          }

          for (auto input : node->ImplicitInputDefs()) {
            const Provider_TensorProto* initializer = nullptr;
            if (graph.GetInitializedTensor(input->Name(), initializer)) {
              const Provider_TensorProto* subgraph_initializer = nullptr;
              if (!graph_build.GetInitializedTensor(input->Name(), subgraph_initializer)) {
                graph_build.AddInitializedTensor(*(initializer));
              }
            }
          }
          for (auto output : node->OutputDefs()) {
            auto& n_output = graph_build.GetOrCreateNodeArg(output->Name(), output->TypeAsProto());
            outputs.push_back(&n_output);
            const auto name = output->Name();
            if (graph_output_names.find(name) != graph_output_names.end()) {
              subgraph_output_names.push_back(name);
            }
          }
          graph_build.AddNode(node->Name(), node->OpType(), node->Description(), inputs, outputs, &node->GetAttributes(), node->Domain());
        }

        ORT_ENFORCE(graph_build.Resolve().IsOK());

        // Add parent graph output to the subgraph
        int i = 0;
        std::vector<const Provider_NodeArg*> subgraph_outputs;
        subgraph_outputs.resize(subgraph_output_names.size());
        for (auto& name : subgraph_output_names) {
          auto output_arg = graph.GetNodeArg(name);
          auto& subgraph_output_arg = graph_build.GetOrCreateNodeArg(output_arg->Name(), output_arg->TypeAsProto());
          subgraph_outputs[i] = &subgraph_output_arg;
          ++i;
        }
        auto& graph_build_outputs = graph_build.GetOutputs();
        subgraph_outputs.insert(subgraph_outputs.begin(), graph_build_outputs.begin(), graph_build_outputs.end());
        graph_build.SetOutputs(graph_build_outputs);
        ORT_ENFORCE(graph_build.Resolve().IsOK());

        // Check if input tensors have shapes
        if (iterations > 1) {
          for (const auto* input_arg : graph_build.GetInputs()) {
            if (input_arg->Shape() == nullptr) {
              ORT_THROW_IF_ERROR(ORT_MAKE_STATUS(ONNXRUNTIME, FAIL,
                                                 "TensorRT input: " + input_arg->Name() + " has no shape specified. " +
                                                     "Please run shape inference on the onnx model first. Details can be found in " +
                                                     "https://github.com/microsoft/onnxruntime/blob/master/docs/execution_providers/TensorRT-ExecutionProvider.md#shape-inference-for-tensorrt-subgraphs"));
            }
          }
        }

        // Serialize modelproto to string
        auto graph_viewer = graph_build.CreateGraphViewer();
        auto model = graph_viewer->CreateModel(*GetLogger());
        auto model_proto = model->ToProto();
        ToGraphProtoInternal(*graph_viewer, *model_proto->mutable_graph());
        model_proto->set_ir_version(ONNX_NAMESPACE::Version::IR_VERSION);

        std::string string_buf;
        model_proto->SerializeToString(string_buf);

        if (dump_subgraphs_) {
          // Dump TensorRT subgraph for debugging if enabled via ORT_TENSORRT_DUMP_SUBGRAPHS env variable.
          std::fstream dump("TensorrtExecutionProvider_TRT_Subgraph.onnx", std::ios::out | std::ios::trunc | std::ios::binary);
          model_proto->SerializeToOstream(dump);
        }

        // Get supported node list recursively
        SubGraphCollection_t parser_nodes_list;
        TensorrtLogger& trt_logger = GetTensorrtLogger();
        auto trt_builder = tensorrt_ptr::unique_pointer<nvinfer1::IBuilder>(nvinfer1::createInferBuilder(trt_logger));
        const auto explicitBatch = 1U << static_cast<uint32_t>(nvinfer1::NetworkDefinitionCreationFlag::kEXPLICIT_BATCH);
        auto trt_network = tensorrt_ptr::unique_pointer<nvinfer1::INetworkDefinition>(trt_builder->createNetworkV2(explicitBatch));

        auto trt_parser = tensorrt_ptr::unique_pointer<nvonnxparser::IParser>(nvonnxparser::createParser(*trt_network, trt_logger));
        trt_parser->supportsModel(string_buf.data(), string_buf.size(), parser_nodes_list);

        SubGraphCollection_t next_nodes_list;
        const std::vector<NodeIndex>& subgraph_node_index = graph_viewer->GetNodesInTopologicalOrder();
        next_nodes_list = GetSupportedList(parser_nodes_list, iterations, max_iterations, *graph_viewer, early_termination);
        for (int i = 0, end = next_nodes_list.size(); i < end; ++i) {
          for (int j = 0, end = next_nodes_list[i].first.size(); j < end; ++j) {
            next_nodes_list[i].first[j] = group.first[subgraph_node_index[next_nodes_list[i].first[j]]];
          }
          nodes_list_output.push_back(next_nodes_list[i]);
        }
      }
    }
  }
  return nodes_list_output;
}

// Detect and remove cycles from supported node list
void TensorrtExecutionProvider::RemoveTensorRTGraphCycles(SubGraphCollection_t& supported_nodes_vector, const onnxruntime::Provider_GraphViewer& graph) const {
  const std::vector<NodeIndex>& node_index = graph.GetNodesInTopologicalOrder();
  bool trt_cycle = true;
  while (trt_cycle) {
    trt_cycle = false;
    std::unordered_map<std::string, int> node_to_index_map;
    std::unordered_map<int, std::string> index_to_node_map;
    std::unordered_map<std::string, std::unordered_set<std::string>> input_to_nodes_map, node_to_outputs_map;
    std::unordered_set<int> non_trt_node_index(node_index.begin(), node_index.end());
    int counter = 0, id = 0;
    for (const auto& group : supported_nodes_vector) {
      if (!group.first.empty()) {
        // Construct subgraph from node list
        std::unique_ptr<Provider_IndexedSubGraph> sub_graph = GetSubGraph(group, counter, graph);

        // Create node to inputs/outputs/index maps
        const auto& meta_def = sub_graph->GetMetaDef();
        const std::string node_name = meta_def->name();
        if (node_to_index_map.find(node_name) == node_to_index_map.end()) {
          index_to_node_map[id] = node_name;
          node_to_index_map[node_name] = id++;
        }

        if (meta_def != nullptr) {
          for (const auto& input : meta_def->inputs()) {
            input_to_nodes_map[input].insert(node_name);
          }
          for (const auto& output : meta_def->outputs()) {
            node_to_outputs_map[node_name].insert(output);
          }
        }

        // Remove TensorRT nodes from node index list
        for (const auto& index : group.first) {
          non_trt_node_index.erase(node_index[index]);
        }
      }
    }

    // Add non TensorRT nodes to the maps
    for (const auto& index : non_trt_node_index) {
      const auto& node = graph.GetNode(index);
      std::string node_name = node->Name();
      if (node_to_index_map.find(node_name) == node_to_index_map.end()) {
        index_to_node_map[id] = node_name;
        node_to_index_map[node_name] = id++;
      }

      for (const auto& input : node->InputDefs()) {
        input_to_nodes_map[input->Name()].insert(node_name);
      }

      for (const auto& output : node->OutputDefs()) {
        node_to_outputs_map[node_name].insert(output->Name());
      }
    }

    // Create adjacency list
    int graph_size = node_to_index_map.size();
    std::list<int>* adjacency_map = new std::list<int>[graph_size];
    for (const auto& node : node_to_outputs_map) {
      for (auto iter = node.second.begin(); iter != node.second.end(); ++iter) {
        const auto& loc = input_to_nodes_map.find(*iter);
        if (loc != input_to_nodes_map.end()) {
          int parent_node_index = node_to_index_map.find(node.first)->second;
          for (auto child_node : loc->second) {
            int child_node_index = node_to_index_map.find(child_node)->second;
            adjacency_map[parent_node_index].push_back(child_node_index);
          }
        }
      }
    }

    // Check cycle in the graph
    bool* visited = new bool[graph_size];
    bool* st = new bool[graph_size];
    for (int i = 0; i < graph_size; ++i) {
      visited[i] = false;
      st[i] = false;
    }

    std::vector<int> cycles;
    bool has_cycle = false;
    for (int i = 0; i < graph_size; ++i) {
      if (FindCycleHelper(i, adjacency_map, visited, st, cycles)) {
        has_cycle = true;
        break;
      }
    }

    // Remove TensorRT subgraph from the supported node list if it's part of the cycle
    if (has_cycle) {
      for (int i = 0; i < static_cast<int>(cycles.size()); ++i) {
        auto loc = index_to_node_map.find(cycles[i]);
        if (loc != index_to_node_map.end() && loc->second.find("TRTKernel") != std::string::npos) {
          std::size_t found = loc->second.rfind("_");
          if (found != std::string::npos) {
            int trt_node_index = std::stoi(loc->second.substr(found + 1));
            supported_nodes_vector.erase(supported_nodes_vector.begin() + trt_node_index);
            trt_cycle = true;
            break;
          }
        }
      }
    }

    delete[] adjacency_map;
    delete[] visited;
    delete[] st;
  }
}

std::vector<std::unique_ptr<Provider_ComputeCapability>>
TensorrtExecutionProvider::Provider_GetCapability(const onnxruntime::Provider_GraphViewer& graph,
                                                  const std::vector<const Provider_KernelRegistry*>& /*kernel_registries*/) const {

  // Remove nodes with empty shape
  SubGraphCollection_t parser_nodes_vector = RemoveEmptyShapeNodes(graph);
  SubGraphCollection_t supported_nodes_vector;
/*
  // Get supported node list from TensorRT parser
  std::vector<size_t> nodes_vector(graph.NumberOfNodes());
  std::iota(std::begin(nodes_vector), std::end(nodes_vector), 0);
  SubGraphCollection_t supported_nodes_vector, parser_nodes_vector = {{nodes_vector, false}};
  */
  bool early_termination = false;
  supported_nodes_vector = GetSupportedList(parser_nodes_vector, 0, max_partition_iterations_, graph, &early_termination);
  if (early_termination) {
    supported_nodes_vector.clear();
  }

  // Remove subgraphs if its size is less than the predefined minimal size
  for (auto it = supported_nodes_vector.begin(); it != supported_nodes_vector.end(); ++it) {
    const int subgraph_size = it->first.size();
    if (subgraph_size < min_subgraph_size_) {
      supported_nodes_vector.erase(it--);
    }
  }

  // Detect and remove cycles from supported node list
  RemoveTensorRTGraphCycles(supported_nodes_vector, graph);

  // Construct subgraph capability from node list
  std::vector<std::unique_ptr<Provider_ComputeCapability>> result;
  int counter = 0, number_of_trt_nodes = 0;
  for (const auto& group : supported_nodes_vector) {
    if (!group.first.empty()) {
      std::unique_ptr<Provider_IndexedSubGraph> sub_graph = GetSubGraph(group, counter, graph);
      result.push_back(Provider_ComputeCapability::Create(std::move(sub_graph)));
      number_of_trt_nodes += group.first.size();
    }
  }

  const int number_of_subgraphs = supported_nodes_vector.size();
  if (number_of_subgraphs == 0) {
    LOGS_DEFAULT(WARNING) << "No graph is running on TensorRT exeuction provider.";
  } else {
    LOGS_DEFAULT(INFO) << "Number of subgraphs running on TensorRT exeuction provider: " << number_of_subgraphs;
  }

  return result;
}

common::Status TensorrtExecutionProvider::Provider_Compile(const std::vector<onnxruntime::Provider_Node*>& fused_nodes,
                                                           std::vector<NodeComputeInfo>& node_compute_funcs) {
  for (const auto* fused_node : fused_nodes) {
    // Build map from input name to its index in input definitions
    std::unordered_map<std::string, int> input_map;
    const auto& input_defs = fused_node->InputDefs();
    input_map.reserve(input_defs.size());
    for (int i = 0, end = input_defs.size(); i < end; ++i) {
      input_map[input_defs[i]->Name()] = i;
    }

    // Build map from output name to its index in output definitions
    std::unordered_map<std::string, int> output_map;
    const auto& output_defs = fused_node->OutputDefs();
    output_map.reserve(output_defs.size());
    for (int i = 0, end = output_defs.size(); i < end; ++i) {
      output_map[output_defs[i]->Name()] = i;
    }

    // Reconstruct graph proto from fused node's function body
    const auto* func_body = fused_node->GetFunctionBody();
    if (!func_body) {
      return common::Status(common::ONNXRUNTIME, common::INVALID_ARGUMENT, "Function body is empty");
    }
    const Provider_Graph& graph_body = func_body->Body();
    auto model = graph_body.CreateGraphViewer()->CreateModel(*GetLogger());
    auto model_proto = model->ToProto();

    *model_proto->mutable_graph() = *graph_body.ToGraphProto();
    model_proto->set_ir_version(ONNX_NAMESPACE::Version::IR_VERSION);
    std::string string_buf;
    model_proto->SerializeToString(string_buf);

    if (dump_subgraphs_) {
      // Dump the TensorRT subgraph if enabled via ORT_TENSORRT_DUMP_SUBGRAPHS env variable.
      std::fstream dump(fused_node->Name() + ".onnx", std::ios::out | std::ios::trunc | std::ios::binary);
      model_proto->SerializeToOstream(dump);
    }

    // Create TensorRT engine
    TensorrtLogger& trt_logger = GetTensorrtLogger();
    auto trt_builder = tensorrt_ptr::unique_pointer<nvinfer1::IBuilder>(nvinfer1::createInferBuilder(trt_logger));
    const auto explicitBatch = 1U << static_cast<uint32_t>(nvinfer1::NetworkDefinitionCreationFlag::kEXPLICIT_BATCH);
    auto trt_network = tensorrt_ptr::unique_pointer<nvinfer1::INetworkDefinition>(trt_builder->createNetworkV2(explicitBatch));
    auto trt_config = tensorrt_ptr::unique_pointer<nvinfer1::IBuilderConfig>(trt_builder->createBuilderConfig());
    auto trt_parser = tensorrt_ptr::unique_pointer<nvonnxparser::IParser>(nvonnxparser::createParser(*trt_network, trt_logger));
    trt_parser->parse(string_buf.data(), string_buf.size());
    trt_config->setMaxWorkspaceSize(max_workspace_size_);

    int num_inputs = trt_network->getNbInputs();
    int num_outputs = trt_network->getNbOutputs();
    std::unordered_map<std::string, int> input_indexes(num_inputs);
    std::unordered_map<std::string, std::unordered_map<int, std::pair<int64_t, int64_t>>> input_shape_ranges;
    std::unordered_map<std::string, int> output_indexes(num_outputs);
    std::unordered_map<std::string, int> output_types(num_outputs);

    // Initialize shape range for dynamic shape tensors
    bool has_dynamic_shape = false;
    std::vector<int> input_shapes;
    for (unsigned int i = 0, end = num_inputs; i < end; ++i) {
      auto input = trt_network->getInput(i);
      const std::string& input_name = input->getName();
      nvinfer1::Dims dims = input->getDimensions();
      int nb_dims = dims.nbDims;
      if (input->isShapeTensor()) {
        // Shape tensor
        input_shape_ranges[input_name][0] = std::make_pair(INT_MAX, INT_MIN);
        has_dynamic_shape = true;
        for (int i = 0; i < nb_dims; i++)
          input_shapes.push_back(1);  // dummy value
      } else {
        // Execution tensor
        for (int j = 0, end = nb_dims; j < end; ++j) {
          input_shapes.push_back(dims.d[j]);  // could be neg.
          if (dims.d[j] == -1) {
            input_shape_ranges[input_name][j] = std::make_pair(INT_MAX, INT_MIN);
            has_dynamic_shape = true;
          }
        }
      }
    }

    std::string trt_node_name_with_precision = fused_node->Name();
    if (fp16_enable_ && trt_builder->platformHasFastFp16()) {
      trt_config->setFlag(nvinfer1::BuilderFlag::kFP16);
      trt_node_name_with_precision += "_fp16";
      LOGS_DEFAULT(VERBOSE) << "[TensorRT EP] FP16 mode is enabled.";
    }

    // Build TRT engine here if the graph doesn't have dynamic shape input. Otherwise engine will
    // be built at runtime
    tensorrt_ptr::unique_pointer<nvinfer1::ICudaEngine> trt_engine;
    tensorrt_ptr::unique_pointer<nvinfer1::IExecutionContext> trt_context;
    if (!has_dynamic_shape) {
<<<<<<< HEAD
      //std::string trt_node_name_with_precision_shape = trt_node_name_with_precision + "_" + GetVecHash(input_shapes);
      //std::string cached_path = GetEnginePath(engine_cache_path_, trt_node_name_with_precision_shape);
      std::string cached_path = GetEnginePath(engine_cache_path_, trt_node_name_with_precision);
      std::ifstream planFile(cached_path, std::ios::binary | std::ios::in);
      if (planFile && engine_cache_enable_) {
        planFile.seekg(0, std::ios::end);
        int engine_size = planFile.tellg();
        planFile.seekg(0, std::ios::beg);
=======
      std::string trt_node_name_with_precision_shape = trt_node_name_with_precision + "_" + GetVecHash(input_shapes);
      std::string cached_path = GetEnginePath(engine_cache_path_, trt_node_name_with_precision_shape);
      std::ifstream plan_file(cached_path, std::ios::binary | std::ios::in);
      if (plan_file && engine_cache_enable_) {
        plan_file.seekg(0, std::ios::end);
        int engine_size = plan_file.tellg();
        plan_file.seekg(0, std::ios::beg);
>>>>>>> c5efb008
        std::unique_ptr<char[]> engine_buf{new char[engine_size]};
        plan_file.read((char*)engine_buf.get(), engine_size);
        trt_engine = tensorrt_ptr::unique_pointer<nvinfer1::ICudaEngine>(runtime_->deserializeCudaEngine(engine_buf.get(), engine_size, nullptr));
        LOGS_DEFAULT(VERBOSE) << "[TensorRT EP] DeSerialized " + cached_path;
      } else {
        trt_engine = tensorrt_ptr::unique_pointer<nvinfer1::ICudaEngine>(trt_builder->buildEngineWithConfig(*trt_network, *trt_config));
        if (trt_engine == nullptr) {
          return ORT_MAKE_STATUS(ONNXRUNTIME, EP_FAIL,
                                 "TensorRT EP could not build engine for fused node: " + fused_node->Name());
        }
        if (engine_cache_enable_) {
          nvinfer1::IHostMemory* serializedModel = trt_engine->serialize();
          std::ofstream file(cached_path, std::ios::binary | std::ios::out);
          file.write(reinterpret_cast<char*>(serializedModel->data()), serializedModel->size());
          serializedModel->destroy();
          LOGS_DEFAULT(VERBOSE) << "[TensorRT EP] Serialized " + cached_path;
        }
      }
      trt_context = tensorrt_ptr::unique_pointer<nvinfer1::IExecutionContext>(trt_engine->createExecutionContext());
      if (trt_context == nullptr) {
        return ORT_MAKE_STATUS(ONNXRUNTIME, EP_FAIL,
                               "TensorRT EP could not build execution context for fused node: " + fused_node->Name());
      }
    }

    // Create input to index map
    for (int i = 0; i < num_inputs; ++i) {
      auto input = trt_network->getInput(i);
      const std::string& input_name = input->getName();
      const auto& iter = input_map.find(input_name);
      if (iter != input_map.end()) {
        input_indexes[input_name] = iter->second;
      }
    }

    //  Create output to index and type maps
    const auto& graph_output = model_proto->graph().output();
    for (int i = 0; i < num_outputs; ++i) {
      const std::string& output_name = trt_network->getOutput(i)->getName();
      const auto& iter = output_map.find(output_name);
      if (iter != output_map.end()) {
        output_indexes[output_name] = iter->second;
      }
      const auto& tensor_type = graph_output[i].type().tensor_type();
      output_types[output_name] = tensor_type.elem_type();
    }

    // Save engine, context and input/output info to map
    parsers_.emplace(fused_node->Name(), std::move(trt_parser));
    engines_.emplace(fused_node->Name(), std::move(trt_engine));
    contexts_.emplace(fused_node->Name(), std::move(trt_context));
    builders_.emplace(fused_node->Name(), std::move(trt_builder));
    networks_.emplace(fused_node->Name(), std::move(trt_network));
    input_info_[fused_node->Name()].push_back(input_indexes);
    output_info_[fused_node->Name()].push_back(output_indexes);
    output_info_[fused_node->Name()].push_back(output_types);
    input_shape_ranges_[fused_node->Name()] = input_shape_ranges;

    // Create function state
    // TODO: remove default capture
    NodeComputeInfo compute_info;
    compute_info.create_state_func = [=](ComputeContext* context, FunctionState* state) {
      std::unique_ptr<TensorrtFuncState> p = onnxruntime::make_unique<TensorrtFuncState>();
      *p = {context->allocate_func, context->release_func, context->allocator_handle, parsers_[context->node_name].get(),
            &engines_[context->node_name], &contexts_[context->node_name], builders_[context->node_name].get(),
            networks_[context->node_name].get(), input_info_[context->node_name], output_info_[context->node_name],
            input_shape_ranges_[context->node_name], &tensorrt_mu_, &fp16_enable_,
            &max_workspace_size_, trt_node_name_with_precision, engine_cache_enable_, engine_cache_path_, runtime_};
      *state = p.release();
      return 0;
    };

    // Release function state
    compute_info.release_state_func = [](FunctionState state) {
      if (state)
        delete static_cast<TensorrtFuncState*>(state);
    };

    // Create compute function
    compute_info.compute_func = [](FunctionState state, const OrtCustomOpApi* api, OrtKernelContext* context) {
      Ort::CustomOpApi ort{*api};
      TensorrtFuncState* trt_state = reinterpret_cast<TensorrtFuncState*>(state);
      std::lock_guard<OrtMutex> lock(*(trt_state->tensorrt_mu_ptr));
      const std::unordered_map<std::string, int>& input_indexes = (trt_state->input_info)[0];
      const std::unordered_map<std::string, int>& output_indexes = (trt_state->output_info)[0];
      const std::unordered_map<std::string, int>& output_types = (trt_state->output_info)[1];
      auto& shape_ranges = trt_state->input_shape_ranges;
      auto trt_builder = trt_state->builder;
      auto trt_engine = trt_state->engine->get();
      auto trt_context = trt_state->context->get();
      int num_inputs = input_indexes.size();
      int num_outputs = output_indexes.size();
      bool engine_update = false;
      std::unordered_map<std::string, bool> dimension_update;
      std::unordered_map<std::string, std::vector<int32_t>> tensor_shape_values;
      nvinfer1::IOptimizationProfile* trt_profile = nullptr;
      std::vector<int> input_shapes;
      for (int i = 0, end = num_inputs; i < end; ++i) {
        auto input = trt_state->network->getInput(i);
        const std::string& input_name = input->getName();
        nvinfer1::Dims dims = input->getDimensions();
        int nb_dims = dims.nbDims;

        // Check and update shape ranges for dynamic shape inputs
        dimension_update[input_name] = false;
        if (shape_ranges.find(input_name) != shape_ranges.end()) {
          int input_index = 0;
          const auto& iter = input_indexes.find(input_name);
          if (iter != input_indexes.end()) {
            input_index = iter->second;
          }

          const OrtValue* input_tensor = ort.KernelContext_GetInput(context, input_index);
          auto tensor_info = ort.GetTensorTypeAndShape(input_tensor);
          const auto& tensor_shapes = ort.GetTensorShape(tensor_info);
          auto& shape_range = shape_ranges[input_name];

          // Create shape profile
          if (input->isShapeTensor()) {
            // Get shape values for shape tensor input
            const auto& tensor_type = ort.GetTensorElementType(tensor_info);
            int shape_size = nb_dims == 0 ? 1 : tensor_shapes[0];
            tensor_shape_values[input_name].resize(shape_size);
            switch (tensor_type) {
              case ONNX_TENSOR_ELEMENT_DATA_TYPE_INT32: {
                int32_t* input = new int32_t[shape_size];
                CUDA_RETURN_IF_ERROR(cudaMemcpy(input, ort.GetTensorData<int32_t>(input_tensor), shape_size * sizeof(int32_t), cudaMemcpyDeviceToHost));
                for (int j = 0; j < shape_size; ++j) {
                  input_shapes.push_back(input[j]);
                  tensor_shape_values[input_name][j] = input[j];
                }
                delete[] input;
                break;
              }
              case ONNX_TENSOR_ELEMENT_DATA_TYPE_INT64: {
                int64_t* input = new int64_t[shape_size];
                CUDA_RETURN_IF_ERROR(cudaMemcpy(input, ort.GetTensorData<int64_t>(input_tensor), shape_size * sizeof(int64_t), cudaMemcpyDeviceToHost));
                for (int j = 0; j < shape_size; ++j) {
                  input_shapes.push_back(input[j]);
                  tensor_shape_values[input_name][j] = static_cast<int32_t>(input[j]);
                }
                delete[] input;
                break;
              }
              default: {
                return ORT_MAKE_STATUS(ONNXRUNTIME, EP_FAIL,
                                       "TensorRT shape tensor data type: " + std::to_string(tensor_type) + " not supported.");
              }
            }

            // Update shape ranges
            std::vector<int32_t> shapes_min(shape_size), shapes_opt(shape_size), shapes_max(shape_size);
            int shape_range_size = shape_range.size();
            if (shape_size == shape_range_size) {
              // If shape size matches, check/update shape range
              for (int j = 0; j < shape_size; ++j) {
                shapes_min[j] = shape_range[j].first;
                shapes_opt[j] = shape_range[j].second;
                shapes_max[j] = shape_range[j].second;

                const auto& tensor_shape_value = tensor_shape_values[input_name][j];
                // Update shape range lower bound
                if (tensor_shape_value < shape_range[j].first) {
                  shape_range[j].first = tensor_shape_value;
                  shapes_min[j] = tensor_shape_value;
                  shapes_opt[j] = tensor_shape_value;
                  dimension_update[input_name] = true;
                }
                // Update shape range upper bound
                if (tensor_shape_value > shape_range[j].second) {
                  shape_range[j].second = tensor_shape_value;
                  shapes_max[j] = tensor_shape_value;
                  shapes_opt[j] = tensor_shape_value;
                  dimension_update[input_name] = true;
                }
              }
            } else {
              // If shape size doesn't match, initialize shape_range with the new shape value
              shape_range.clear();
              for (int j = 0; j < shape_size; ++j) {
                const auto& tensor_shape_value = tensor_shape_values[input_name][j];
                shape_range[j] = std::make_pair(tensor_shape_value, tensor_shape_value);
                shapes_min[j] = tensor_shape_value;
                shapes_opt[j] = tensor_shape_value;
                shapes_max[j] = tensor_shape_value;
              }
              dimension_update[input_name] = true;
            }

            if (dimension_update[input_name]) {
              if (trt_profile == nullptr) {
                trt_profile = trt_builder->createOptimizationProfile();
              }
              trt_profile->setShapeValues(input_name.c_str(), nvinfer1::OptProfileSelector::kMIN, &shapes_min[0], shape_size);
              trt_profile->setShapeValues(input_name.c_str(), nvinfer1::OptProfileSelector::kOPT, &shapes_opt[0], shape_size);
              trt_profile->setShapeValues(input_name.c_str(), nvinfer1::OptProfileSelector::kMAX, &shapes_max[0], shape_size);
            }
          } else {  // execution tensor
            nvinfer1::Dims dims_min(dims), dims_opt(dims), dims_max(dims);
            for (int j = 0, end = nb_dims; j < end; ++j) {
              const auto& tensor_shape = tensor_shapes[j];
              input_shapes.push_back(tensor_shape);
              if (shape_range.find(j) != shape_range.end()) {
                dims_min.d[j] = shape_range[j].first;
                dims_opt.d[j] = shape_range[j].second;
                dims_max.d[j] = shape_range[j].second;

                // Update minimum dimension
                if (tensor_shape < shape_range[j].first) {
                  shape_range[j].first = tensor_shape;
                  dims_min.d[j] = tensor_shape;
                  dims_opt.d[j] = tensor_shape;
                  dimension_update[input_name] = true;
                }
                // Update maximum dimension
                if (tensor_shape > shape_range[j].second) {
                  shape_range[j].second = tensor_shape;
                  dims_max.d[j] = tensor_shape;
                  dims_opt.d[j] = tensor_shape;
                  dimension_update[input_name] = true;
                }
              }
            }

            if (dimension_update[input_name]) {
              if (trt_profile == nullptr) {
                trt_profile = trt_builder->createOptimizationProfile();
              }
              trt_profile->setDimensions(input_name.c_str(), nvinfer1::OptProfileSelector::kMIN, dims_min);
              trt_profile->setDimensions(input_name.c_str(), nvinfer1::OptProfileSelector::kOPT, dims_opt);
              trt_profile->setDimensions(input_name.c_str(), nvinfer1::OptProfileSelector::kMAX, dims_max);
            }
          }
          ort.ReleaseTensorTypeAndShapeInfo(tensor_info);
        }

        if (!engine_update && dimension_update[input_name]) {
          engine_update = true;
        }
      }

      // Regenerate engine
      // Only one profile is generated, so no need to explicitly set optimization profile
      if (engine_update) {
<<<<<<< HEAD
        //std::string trt_node_name_with_precision_shape = trt_state->trt_node_name_with_precision + "_" + GetVecHash(input_shapes);
        //std::string cached_path = GetEnginePath(trt_state->engine_cache_path, trt_node_name_with_precision_shape);
        std::string cached_path = GetEnginePath(trt_state->engine_cache_path, trt_state->trt_node_name_with_precision);
        std::ifstream planFile(cached_path, std::ios::binary | std::ios::in);
        if (planFile && trt_state->engine_cache_enable) {
          planFile.seekg(0, std::ios::end);
          int engine_size = planFile.tellg();
          planFile.seekg(0, std::ios::beg);
=======
        std::string trt_node_name_with_precision_shape = trt_state->trt_node_name_with_precision + "_" + GetVecHash(input_shapes);
        std::string cached_path = GetEnginePath(trt_state->engine_cache_path, trt_node_name_with_precision_shape);
        std::ifstream plan_file(cached_path, std::ios::binary | std::ios::in);
        if (plan_file && trt_state->engine_cache_enable) {
          plan_file.seekg(0, std::ios::end);
          int engine_size = plan_file.tellg();
          plan_file.seekg(0, std::ios::beg);
>>>>>>> c5efb008
          std::unique_ptr<char[]> engine_buf{new char[engine_size]};
          plan_file.read((char*)engine_buf.get(), engine_size);

          auto runtime_ = trt_state->runtime;
          trt_state->engine->reset();
          *(trt_state->engine) = tensorrt_ptr::unique_pointer<nvinfer1::ICudaEngine>(
              runtime_->deserializeCudaEngine(engine_buf.get(), engine_size, nullptr));
          if (trt_state->engine->get() == nullptr) {
            return ORT_MAKE_STATUS(ONNXRUNTIME, EP_FAIL, "TensorRT EP Failed to Build Engine.");
          }
          trt_engine = trt_state->engine->get();

        } else {
          auto trt_config = tensorrt_ptr::unique_pointer<nvinfer1::IBuilderConfig>(trt_builder->createBuilderConfig());
          trt_config->setMaxWorkspaceSize(*(trt_state->max_workspace_size_ptr));
          trt_config->addOptimizationProfile(trt_profile);
          if (*(trt_state->fp16_enable_ptr) && trt_builder->platformHasFastFp16()) {
            trt_config->setFlag(nvinfer1::BuilderFlag::kFP16);
          }
          trt_state->context->reset();
          trt_state->engine->reset();
          *(trt_state->engine) = tensorrt_ptr::unique_pointer<nvinfer1::ICudaEngine>(
              trt_builder->buildEngineWithConfig(*trt_state->network, *trt_config));

          if (trt_state->engine->get() == nullptr) {
            return ORT_MAKE_STATUS(ONNXRUNTIME, EP_FAIL, "TensorRT EP Failed to Build Engine.");
          }
          trt_engine = trt_state->engine->get();
          if (trt_state->engine_cache_enable) {
            nvinfer1::IHostMemory* serializedModel = trt_engine->serialize();
            std::ofstream file(cached_path, std::ios::binary | std::ios::out);
            file.write(reinterpret_cast<char*>(serializedModel->data()), serializedModel->size());
            serializedModel->destroy();
            LOGS_DEFAULT(VERBOSE) << "[TensorRT EP] Serialized " + cached_path;
          }
        }
        trt_state->context->reset();
        *(trt_state->context) = tensorrt_ptr::unique_pointer<nvinfer1::IExecutionContext>(
            trt_state->engine->get()->createExecutionContext());
        if (trt_state->context->get() == nullptr) {
          return ORT_MAKE_STATUS(ONNXRUNTIME, EP_FAIL, "TensorRT EP failed to create context.");
        }
        trt_context = trt_state->context->get();
      }

      // Get input and output binding names
      int total_bindings = trt_engine->getNbBindings();
      std::vector<void*> buffers(total_bindings);
      std::vector<std::string> input_binding_names, output_binding_names;
      for (int i = 0, end = total_bindings; i < end; ++i) {
        if (trt_engine->bindingIsInput(i)) {
          input_binding_names.push_back(trt_engine->getBindingName(i));
        } else {
          output_binding_names.push_back(trt_engine->getBindingName(i));
        }
      }

      // Set input shapes and assign input buffers
      std::vector<int> binding_buffers_to_freeup;
      for (int i = 0, end = input_binding_names.size(); i < end; ++i) {
        const std::string& input_name = input_binding_names[i];
        int binding_index = trt_engine->getBindingIndex(input_name.c_str());
        if (binding_index == -1) {
          continue;
        }

        int input_index = 0;
        const auto& iter = input_indexes.find(input_name);
        if (iter != input_indexes.end()) {
          input_index = iter->second;
        }
        const OrtValue* input_tensor = ort.KernelContext_GetInput(context, input_index);
        auto tensor_info = ort.GetTensorTypeAndShape(input_tensor);
        const auto& tensor_shapes = ort.GetTensorShape(tensor_info);

        // Set dynamic shapes
        nvinfer1::Dims dimensions = trt_engine->getBindingDimensions(static_cast<int>(binding_index));
        int nb_dims = dimensions.nbDims;
        if (dimension_update.find(input_name) != dimension_update.end()) {
          if (trt_engine->isShapeBinding(binding_index)) {
            trt_context->setInputShapeBinding(binding_index, &tensor_shape_values[input_name][0]);
          } else {
            for (int j = 0, end = nb_dims; j < end; ++j) {
              dimensions.d[j] = tensor_shapes[j];
            }
            trt_context->setBindingDimensions(binding_index, dimensions);
          }
        }

        const auto& input_type = ort.GetTensorElementType(tensor_info);
        switch (input_type) {
          case ONNX_TENSOR_ELEMENT_DATA_TYPE_FLOAT: {
            auto input_tensor_ptr = ort.GetTensorData<float>(input_tensor);
            if (input_tensor_ptr == nullptr) {
              CUDA_RETURN_IF_ERROR(cudaMalloc(&buffers[binding_index], sizeof(float)));
              binding_buffers_to_freeup.push_back(binding_index);
            } else {
              buffers[binding_index] = const_cast<float*>(input_tensor_ptr);
            }
            break;
          }
          case ONNX_TENSOR_ELEMENT_DATA_TYPE_FLOAT16: {
            auto input_tensor_ptr = ort.GetTensorData<uint16_t>(input_tensor);
            if (input_tensor_ptr == nullptr) {
              CUDA_RETURN_IF_ERROR(cudaMalloc(&buffers[binding_index], sizeof(uint16_t)));
              binding_buffers_to_freeup.push_back(binding_index);
            } else {
              buffers[binding_index] = const_cast<uint16_t*>(input_tensor_ptr);
            }
            break;
          }
          case ONNX_TENSOR_ELEMENT_DATA_TYPE_BOOL: {
            auto input_tensor_ptr = ort.GetTensorData<bool>(input_tensor);
            if (input_tensor_ptr == nullptr) {
              CUDA_RETURN_IF_ERROR(cudaMalloc(&buffers[binding_index], sizeof(bool)));
              binding_buffers_to_freeup.push_back(binding_index);
            } else {
              buffers[binding_index] = const_cast<bool*>(input_tensor_ptr);
            }
            break;
          }
          case ONNX_TENSOR_ELEMENT_DATA_TYPE_INT8: {
            auto input_tensor_ptr = ort.GetTensorData<int8_t>(input_tensor);
            if (input_tensor_ptr == nullptr) {
              CUDA_RETURN_IF_ERROR(cudaMalloc(&buffers[binding_index], sizeof(int8_t)));
              binding_buffers_to_freeup.push_back(binding_index);
            } else {
              buffers[binding_index] = const_cast<int8_t*>(input_tensor_ptr);
            }
            break;
          }
          case ONNX_TENSOR_ELEMENT_DATA_TYPE_INT32: {
            auto input_tensor_ptr = ort.GetTensorData<int32_t>(input_tensor);
            if (input_tensor_ptr == nullptr) {
              CUDA_RETURN_IF_ERROR(cudaMalloc(&buffers[binding_index], sizeof(int32_t)));
              binding_buffers_to_freeup.push_back(binding_index);
            } else {
              buffers[binding_index] = const_cast<int32_t*>(input_tensor_ptr);
            }
            break;
          }
          case ONNX_TENSOR_ELEMENT_DATA_TYPE_INT64: {
            // Cast INT64 input to INT32 because TensorRT doesn't fully support INT64
            auto input_tensor_ptr = ort.GetTensorData<int64_t>(input_tensor);
            if (input_tensor_ptr == nullptr) {
              CUDA_RETURN_IF_ERROR(cudaMalloc(&buffers[binding_index], sizeof(int32_t)));
            } else {
              SafeInt<int> input_dim_size = 1;
              for (int j = 0, end = nb_dims; j < end; ++j) {
                if (tensor_shapes[j] == 0) {
                  input_dim_size = 1;
                  break;
                } else {
                  input_dim_size *= tensor_shapes[j];
                }
              }
              CUDA_RETURN_IF_ERROR(cudaMalloc(&buffers[binding_index], input_dim_size * sizeof(int32_t)));
              cuda::Impl_Cast<int64_t, int32_t>(input_tensor_ptr, reinterpret_cast<int32_t*>(buffers[binding_index]), input_dim_size);
            }
            binding_buffers_to_freeup.push_back(binding_index);
            break;
          }
          default: {
            return ORT_MAKE_STATUS(ONNXRUNTIME, EP_FAIL,
                                   "TensorRT EP input onnx tensor data type: " + std::to_string(input_type) + " not supported.");
          }
        }
        ort.ReleaseTensorTypeAndShapeInfo(tensor_info);
      }

      // Set output shapes and assign output buffers
      std::vector<int> output_dim_sizes(num_outputs, 1);
      std::vector<OrtValue*> output_tensor(num_outputs, nullptr);
      for (int i = 0, end = output_binding_names.size(); i < end; ++i) {
        // Set dynamic shapes
        const std::string& output_name = output_binding_names[i];
        int binding_index = trt_engine->getBindingIndex(output_name.c_str());
        if (binding_index == -1) {
          continue;
        }

        int output_index = 0;
        const auto& index_iter = output_indexes.find(output_name);
        if (index_iter != output_indexes.end()) {
          output_index = index_iter->second;
        }
        nvinfer1::Dims dimensions = trt_context->getBindingDimensions(static_cast<int>(binding_index));
        int nb_dims = dimensions.nbDims;
        std::vector<int64_t> output_shapes(nb_dims);
        for (int j = 0, end = nb_dims; j < end; ++j) {
          output_shapes[j] = dimensions.d[j];
        }
        output_tensor[i] = ort.KernelContext_GetOutput(context, output_index, output_shapes.data(), output_shapes.size());

        int output_type = 0;
        const auto& type_iter = output_types.find(output_name);
        if (type_iter != output_types.end()) {
          output_type = type_iter->second;
        }

        switch (output_type) {
          case ONNX_TENSOR_ELEMENT_DATA_TYPE_FLOAT: {
            auto output_tensor_ptr = ort.GetTensorMutableData<float>(output_tensor[i]);
            if (output_tensor_ptr == nullptr) {
              CUDA_RETURN_IF_ERROR(cudaMalloc(&buffers[binding_index], sizeof(float)));
              binding_buffers_to_freeup.push_back(binding_index);
            } else {
              buffers[binding_index] = output_tensor_ptr;
            }
            break;
          }
          case ONNX_TENSOR_ELEMENT_DATA_TYPE_FLOAT16: {
            auto output_tensor_ptr = ort.GetTensorMutableData<uint16_t>(output_tensor[i]);
            if (output_tensor_ptr == nullptr) {
              CUDA_RETURN_IF_ERROR(cudaMalloc(&buffers[binding_index], sizeof(uint16_t)));
              binding_buffers_to_freeup.push_back(binding_index);
            } else {
              buffers[binding_index] = output_tensor_ptr;
            }
            break;
          }
          case ONNX_TENSOR_ELEMENT_DATA_TYPE_BOOL: {
            auto output_tensor_ptr = ort.GetTensorMutableData<bool>(output_tensor[i]);
            if (output_tensor_ptr == nullptr) {
              CUDA_RETURN_IF_ERROR(cudaMalloc(&buffers[binding_index], sizeof(bool)));
              binding_buffers_to_freeup.push_back(binding_index);
            } else {
              buffers[binding_index] = output_tensor_ptr;
            }
            break;
          }
          case ONNX_TENSOR_ELEMENT_DATA_TYPE_INT8: {
            auto output_tensor_ptr = ort.GetTensorMutableData<int8_t>(output_tensor[i]);
            if (output_tensor_ptr == nullptr) {
              CUDA_RETURN_IF_ERROR(cudaMalloc(&buffers[binding_index], sizeof(int8_t)));
              binding_buffers_to_freeup.push_back(binding_index);
            } else {
              buffers[binding_index] = output_tensor_ptr;
            }
            break;
          }
          case ONNX_TENSOR_ELEMENT_DATA_TYPE_INT32: {
            auto output_tensor_ptr = ort.GetTensorMutableData<int32_t>(output_tensor[i]);
            if (output_tensor_ptr == nullptr) {
              CUDA_RETURN_IF_ERROR(cudaMalloc(&buffers[binding_index], sizeof(int32_t)));
              binding_buffers_to_freeup.push_back(binding_index);
            } else {
              buffers[binding_index] = output_tensor_ptr;
            }
            break;
          }
          case ONNX_TENSOR_ELEMENT_DATA_TYPE_INT64: {
            // Allocate INT32 CUDA memory for INT64 output type because TensorRT doesn't fully support INT64
            auto output_tensor_ptr = ort.GetTensorMutableData<int64_t>(output_tensor[i]);
            if (output_tensor_ptr == nullptr) {
              CUDA_RETURN_IF_ERROR(cudaMalloc(&buffers[binding_index], sizeof(int32_t)));
              output_dim_sizes[i] = 1;
            } else {
              SafeInt<int> output_dim_size(output_dim_sizes[i]);
              for (int j = 0, end = nb_dims; j < end; ++j) {
                if (dimensions.d[j] == 0) {
                  output_dim_size = 1;
                  break;
                } else {
                  output_dim_size *= dimensions.d[j];
                }
              }
              CUDA_RETURN_IF_ERROR(cudaMalloc(&buffers[binding_index], output_dim_size * sizeof(int32_t)));
              output_dim_sizes[i] = output_dim_size;
            }
            binding_buffers_to_freeup.push_back(binding_index);
            break;
          }
          default: {
            return ORT_MAKE_STATUS(ONNXRUNTIME, EP_FAIL,
                                   "TensorRT EP output tensor data type: " + std::to_string(output_type) + " not supported.");
          }
        }
      }

      // Run TRT inference
      if (!trt_context->enqueueV2(&buffers[0], nullptr, nullptr)) {
        for (const auto& binding_index : binding_buffers_to_freeup) {
          cudaFree(buffers[binding_index]);
        }
        return ORT_MAKE_STATUS(ONNXRUNTIME, FAIL, "TensorRT EP execution context enqueue failed.");
      }

      // Cast INT64 input to INT32 because TensorRT doesn't fully support INT64
      for (int i = 0, end = output_binding_names.size(); i < end; ++i) {
        const std::string& output_name = output_binding_names[i];
        size_t binding_index = trt_engine->getBindingIndex(output_name.c_str());
        int output_type = 0;
        const auto& iter = output_types.find(output_name);
        if (iter != output_types.end()) {
          output_type = iter->second;
        }
        if (output_type == ONNX_TENSOR_ELEMENT_DATA_TYPE_INT64) {
          auto output_tensor_ptr = ort.GetTensorMutableData<int64_t>(output_tensor[i]);
          if (output_tensor_ptr != nullptr) {
            cuda::Impl_Cast<int32_t, int64_t>(reinterpret_cast<int32_t*>(buffers[binding_index]), output_tensor_ptr, output_dim_sizes[i]);
          }
        }
      }

      cudaDeviceSynchronize();
      for (const auto& binding_index : binding_buffers_to_freeup) {
        cudaFree(buffers[binding_index]);
      }

      return Status::OK();
    };

    node_compute_funcs.push_back(compute_info);
  }

  return Status::OK();
}

}  // namespace onnxruntime<|MERGE_RESOLUTION|>--- conflicted
+++ resolved
@@ -827,24 +827,12 @@
     tensorrt_ptr::unique_pointer<nvinfer1::ICudaEngine> trt_engine;
     tensorrt_ptr::unique_pointer<nvinfer1::IExecutionContext> trt_context;
     if (!has_dynamic_shape) {
-<<<<<<< HEAD
-      //std::string trt_node_name_with_precision_shape = trt_node_name_with_precision + "_" + GetVecHash(input_shapes);
-      //std::string cached_path = GetEnginePath(engine_cache_path_, trt_node_name_with_precision_shape);
       std::string cached_path = GetEnginePath(engine_cache_path_, trt_node_name_with_precision);
-      std::ifstream planFile(cached_path, std::ios::binary | std::ios::in);
-      if (planFile && engine_cache_enable_) {
-        planFile.seekg(0, std::ios::end);
-        int engine_size = planFile.tellg();
-        planFile.seekg(0, std::ios::beg);
-=======
-      std::string trt_node_name_with_precision_shape = trt_node_name_with_precision + "_" + GetVecHash(input_shapes);
-      std::string cached_path = GetEnginePath(engine_cache_path_, trt_node_name_with_precision_shape);
       std::ifstream plan_file(cached_path, std::ios::binary | std::ios::in);
       if (plan_file && engine_cache_enable_) {
         plan_file.seekg(0, std::ios::end);
         int engine_size = plan_file.tellg();
         plan_file.seekg(0, std::ios::beg);
->>>>>>> c5efb008
         std::unique_ptr<char[]> engine_buf{new char[engine_size]};
         plan_file.read((char*)engine_buf.get(), engine_size);
         trt_engine = tensorrt_ptr::unique_pointer<nvinfer1::ICudaEngine>(runtime_->deserializeCudaEngine(engine_buf.get(), engine_size, nullptr));
@@ -1089,24 +1077,12 @@
       // Regenerate engine
       // Only one profile is generated, so no need to explicitly set optimization profile
       if (engine_update) {
-<<<<<<< HEAD
-        //std::string trt_node_name_with_precision_shape = trt_state->trt_node_name_with_precision + "_" + GetVecHash(input_shapes);
-        //std::string cached_path = GetEnginePath(trt_state->engine_cache_path, trt_node_name_with_precision_shape);
         std::string cached_path = GetEnginePath(trt_state->engine_cache_path, trt_state->trt_node_name_with_precision);
-        std::ifstream planFile(cached_path, std::ios::binary | std::ios::in);
-        if (planFile && trt_state->engine_cache_enable) {
-          planFile.seekg(0, std::ios::end);
-          int engine_size = planFile.tellg();
-          planFile.seekg(0, std::ios::beg);
-=======
-        std::string trt_node_name_with_precision_shape = trt_state->trt_node_name_with_precision + "_" + GetVecHash(input_shapes);
-        std::string cached_path = GetEnginePath(trt_state->engine_cache_path, trt_node_name_with_precision_shape);
         std::ifstream plan_file(cached_path, std::ios::binary | std::ios::in);
         if (plan_file && trt_state->engine_cache_enable) {
           plan_file.seekg(0, std::ios::end);
           int engine_size = plan_file.tellg();
           plan_file.seekg(0, std::ios::beg);
->>>>>>> c5efb008
           std::unique_ptr<char[]> engine_buf{new char[engine_size]};
           plan_file.read((char*)engine_buf.get(), engine_size);
 
