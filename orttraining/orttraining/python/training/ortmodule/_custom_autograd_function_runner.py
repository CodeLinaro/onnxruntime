# -------------------------------------------------------------------------
# Copyright (c) Microsoft Corporation. All rights reserved.
# Licensed under the MIT License.
# --------------------------------------------------------------------------

import sys
import torch

from torch.utils.dlpack import from_dlpack, to_dlpack

from ._fallback import _FallbackManager, ORTModuleFallbackException, ORTModuleIOError, wrap_exception

from onnxruntime.training.ortmodule.torch_cpp_extensions import torch_interop_utils, _clear_grad_fns_for_next_edges
from onnxruntime.training.ortmodule.torch_cpp_extensions import torch_interop_utils

def wrap_as_dlpack_or_not(grad_flag, tensor_flag, inplace_flag, training_mode_flag, arg):
    '''
    If the input is a DLPack tensor, we wrap it as a torch.Tensor and
    set up its attributes according to other input flags. Otherwise,
    we return the input as is.

    grad_flag: indicate if "arg" requires gradient. This is only valid if
            "arg" is a DLPack tensor.
    tensor_flag: indicate if "arg" is a DLPack tensor.
    inplace_flag: indicate if "arg" may be modified in custom function.
    training_mode_flag: indicate if the top-level model is running
                        under training (or inference) mode.
    arg: a DLPack tensor or a normal Python object (e.g, a tuple of ints).
    '''
    if tensor_flag:
        # Got a tensor. Assume it's a DLPack tensor
        # and convert it to Pytorch tensor.
        wrapped_arg = from_dlpack(arg)

        # Only requires gradient when running under training mode
        # and the associated tensor has grad_flag=True (i.e.,
        # "requires_grad=True" in the original Pytorch script).
        wrapped_arg.requires_grad = training_mode_flag and grad_flag

        return wrapped_arg
    else:
        # Use non-tensor as is. It's a PyObject*.
        return arg

def call_python_forward_function(
        forward_function,
        requires_grad_flags,
        tensor_type_flags,
        is_training_mode,
        inplace,
        *args):
    '''
    This function bridges the gap between ORT variables and autograd.Function.apply.
    It conducts basic casting from ORT to Pytorch (before calling "forward_function") and from Pytorch to ORT
    (after calling "forward_function"). It also enable autograd in Pytorch. It formats returned outputs,
    for example, dropping None's from forward_function's output list.

    The major difference between call_python_forward_function and call_python_backward_function is that
    in the forward one, we have extra code to process autograd context from Pytorch.

    Args:
        forward_function: pointer to autograd.Function.apply (e.g., MyReLU.apply).
        requires_grad_flags: requires_grad_flags[i] indicates if the i-th arg needs gradient.
        tensor_type_flags: tensor_type_flagsi] indicates the type of the i-th arg.
        is_training_mode: indicates if this model is running under training mode.
        inplace: indicates if args can be modified inside the custom function.
        args: inputs to "backward_function".
    '''

    def generate_non_leaf_or_not(grad_flag, tensor_flag, arg, is_training_mode, is_inplace):
        if is_training_mode and tensor_flag and grad_flag and is_inplace:
            # "multiply one" helps change the torch tensor's is_leaf to be False.
            # This is required when the torch tensor is updated in-place during forward pass.
            # We cannot use view here, because PyTorch handles grad_fn for view differently.
            non_leaf_arg = arg * 1
            return non_leaf_arg
        else:
            return arg

    def wrap_all_outputs(result, training_mode_flag):
        # This is mainly to hold grad_fn references by registering it into our PyNodeSharedPointerPool.
        def register_context(result):
            # Search for context among all outputs.
            ctx = None
            # All forward outputs of torch.autograd.Function shared a same gradient function pointer,
            # so here we just get the first tensor having grad_fn attribute.
            # (https://github.com/pytorch/pytorch/blob/15532595209d2daf34d35e10f8d3d3b64966aea2/torch/csrc/autograd/custom_function.cpp#L267)
            first_tensor_output = None
            for arg in result:
                if not isinstance(arg, torch.Tensor) or not hasattr(arg, 'grad_fn'):
                    continue
                # Use the first context we see because all of arg's
                # share the same one.
                ctx = arg.grad_fn
                first_tensor_output = arg
                break
            if training_mode_flag:
                # Must extract one valid context from result tensors.
                assert ctx is not None
<<<<<<< HEAD
                _clear_grad_fns_for_next_edges(result)
=======

                #         FORWARD                                                    BACKWARD FUNCTION CONNECTIONS
                # input_1 (leaf, constructed by from_dlpack)   <----reference----  AccumulateGrad gradient function
                #             ↓                                                                 ↑
                # autograd.Function apply()                        ------------>    autograd.Function backward()
                #             ↓                                    |                            ↑
                #    output_1, output_2   --- shared_ptr<PyNode> ---                            ↑
                #             ↓                                                       previous gradient function

                # We remove the edges starting between current autograd.Function's gradient function and 
                # it's input's gradient function (e.g. AccumulateGrad gradient function), then
                # AccumulateGrad gradient function will be destroyed, releasing the reference to input_1
                # (https://github.com/pytorch/pytorch/blob/15532595209d2daf34d35e10f8d3d3b64966aea2/torch/csrc/autograd/functions/accumulate_grad.cpp#L21).
                # The next edges are stored in Node, with which we can get next gradient function.
                # https://github.com/pytorch/pytorch/blob/15532595209d2daf34d35e10f8d3d3b64966aea2/torch/csrc/autograd/function.h#L527
                torch_interop_utils.clear_grad_fns_for_next_edges(first_tensor_output, ctx.saved_tensors)
>>>>>>> 0367e1f1
                torch_interop_utils.register_grad_fn(id(ctx), first_tensor_output)
            else:
                # Context must not present under non-training mode.
                assert ctx is None
            return ctx

        if isinstance(result, torch.Tensor):
            ctx = register_context([result])
            return [ctx, to_dlpack(result)]
        elif isinstance(result, tuple) or isinstance(result, list):
            ctx = register_context(result)
            wrapped = [ctx]
            wrapped.extend(list(to_dlpack(value) if value is not None else None for value in result))
            # Inside the returned list, first element is context and the rest
            # are DLPack tensors.
            return wrapped
        else:
            raise wrap_exception(ORTModuleIOError,
                                 TypeError(f'ORTModule does not support the following model output type {type(result)}.'))

    try:
        wrapped_args = list(wrap_as_dlpack_or_not(grad_flag, tensor_flag, inplace, is_training_mode, arg)
                            for grad_flag, tensor_flag, arg in zip(requires_grad_flags, tensor_type_flags, args))

        with torch.set_grad_enabled(is_training_mode):
            # Another level of wrap to avoid requires_grad=True for leaf variables.
            new_wrapped_args = list(generate_non_leaf_or_not(grad_flag, tensor_flag, arg, is_training_mode, inplace)
                                    for grad_flag, tensor_flag, arg in zip(requires_grad_flags, tensor_type_flags, wrapped_args))

            # Run autograd.Function.apply(...).
            result = forward_function(*new_wrapped_args)

            # Extract results as DLPack tensors plus autograd context. Also skips all None values.
            unwrapped_values = wrap_all_outputs(result, is_training_mode)

        return tuple(unwrapped_values)
    except Exception as e:
        # Flush buffers. Otherwise, calling this from C++ may lose them.
        print('Exception happens when running ', forward_function)
        sys.stdout.flush()
        sys.stderr.flush()
        raise wrap_exception(ORTModuleFallbackException, e)


def call_python_backward_function(
        backward_function,
        requires_grad_flags,
        tensor_type_flags,
        is_training_mode,
        inplace,
        *args):
    '''
    This function bridges the gap between ORT variables and autograd.Function.backward.
    It conducts basic casting from ORT to Pytorch (before calling "backward_function")
    and from Pytorch to ORT (after calling "backward_function").  It formats returned
    outputs, example, dropping None's from backward_function's output list.

    Args:
        backward_function: pointer to autograd.Function.backward (e.g., MyReLU.backward).
        requires_grad_flags: requires_grad_flags[i] indicates if the i-th arg needs gradient.
        tensor_type_flags: tensor_type_flagsi] indicates the type of the i-th arg.
        is_training_mode: indicates if this model is running under training mode.
        inplace: indicates if args can be modified inside the custom function.
        args: inputs to "backward_function".
    '''
    with torch.no_grad():
        def wrap_all_outputs(result):
            if isinstance(result, torch.Tensor):
                return [to_dlpack(result)]
            elif isinstance(result, tuple) or isinstance(result, list):
                return [to_dlpack(value) if value is not None else None for value in result]
            else:
                raise wrap_exception(ORTModuleIOError,
                                    TypeError(f'ORTModule does not support the following model output type {type(result)}.'))

        try:
            # Backward inputs should not require gradients.
            assert all(grad_flag == 0 for grad_flag in requires_grad_flags)

            # Prepare inputs for calling Python function.
            wrapped_args = list(wrap_as_dlpack_or_not(grad_flag, tensor_flag, inplace, is_training_mode, arg)
                                for grad_flag, tensor_flag, arg in zip(requires_grad_flags, tensor_type_flags, args))

            # Call Python function.
            result = backward_function(*wrapped_args)

            # Extract results as DLPack tensor list.
            wrapped_returned_args = wrap_all_outputs(result)

            ctx = wrapped_args[0]
            torch_interop_utils.unregister_grad_fn(id(ctx))

            return tuple(wrapped_returned_args)
        except Exception as e:
            # Flush buffers. Otherwise, calling this from C++ may lose them.
            print('Exception happens when running ', backward_function)
            sys.stdout.flush()
            sys.stderr.flush()
            raise wrap_exception(ORTModuleFallbackException, e)<|MERGE_RESOLUTION|>--- conflicted
+++ resolved
@@ -97,9 +97,6 @@
             if training_mode_flag:
                 # Must extract one valid context from result tensors.
                 assert ctx is not None
-<<<<<<< HEAD
-                _clear_grad_fns_for_next_edges(result)
-=======
 
                 #         FORWARD                                                    BACKWARD FUNCTION CONNECTIONS
                 # input_1 (leaf, constructed by from_dlpack)   <----reference----  AccumulateGrad gradient function
@@ -116,7 +113,6 @@
                 # The next edges are stored in Node, with which we can get next gradient function.
                 # https://github.com/pytorch/pytorch/blob/15532595209d2daf34d35e10f8d3d3b64966aea2/torch/csrc/autograd/function.h#L527
                 torch_interop_utils.clear_grad_fns_for_next_edges(first_tensor_output, ctx.saved_tensors)
->>>>>>> 0367e1f1
                 torch_interop_utils.register_grad_fn(id(ctx), first_tensor_output)
             else:
                 # Context must not present under non-training mode.
