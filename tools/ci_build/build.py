--- conflicted
+++ resolved
@@ -582,14 +582,12 @@
         help="run the example external transformer test, mainly used in CI pipeline.")
 
     parser.add_argument(
-<<<<<<< HEAD
-        "--build_xnnpack", default=True,
-        help="Build XNNPack EP for ARM.")
-=======
         "--enable_cuda_profiling", action='store_true', help="enable cuda kernel profiling, \
         cupti library must be added to PATH beforehand.")
->>>>>>> 7b5464ed
-
+
+    parser.add_argument(        
+        "--build_xnnpack", default=True,
+        help="Build XNNPack EP.")
     return parser.parse_args()
 
 
